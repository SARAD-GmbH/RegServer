debug_level = "info"
is_id = "Wettinquelle"
# description = "A longer text describing this Instrument Server"
# place = "A text describing where the Instrument Controller running this Instrument Server is placed"
# latitude = 51.0764194  # positive values for North, negative for South
# longitude = 13.7383917  # positive values for East, negative for West
# height = 102  # in meters

[frontends]
rest = true
mqtt = true
mdns = false
modbus_rtu = false

[backends]
usb = true
<<<<<<< HEAD
mqtt = false
=======
mqtt = true
>>>>>>> 0cc9ccba
mdns = false
is1 = false

[rest_frontend]
api_port = 8008
port_range = [50001, 50500]

[modbus_rtu_frontend]
slave_address = 1
port = "/dev/serial/by-id/usb-FTDI_Atil_UD-101i_USB__-__RS422_485-if00-port0"
baudrate = 9600
parity = "N"  # N: none, O: odd, E: even
device_id = "28tkhn4V.sarad-dacm.local"

[usb_backend]
poll_serial_ports = []
ignored_serial_ports = []
ignored_hwids = ["BTHENUM"]
# Serial Bluetooth device: "BTHENUM"
# FTDI USB-to-serial converters: "0403"
# Prolific and no-name USB-to-serial converters: "067B"
# QinHeng Electronics USB-to-serial converters: "1a86"
local_retry_interval = 5  # in seconds
set_realtime_clock = true  # set the RTC of instrument on every contact
use_utc = true  # UTC if true, local time if false

[rs485_backend]
#"/dev/ttyUSB0" = [1]

[is1_backend]
registration_port = 50002
scan_interval = 1  # in seconds

[mdns_backend]
mdns_timeout = 3000
ip_version = "all"
hosts = [[], []]  # [[host1, host2], [port1, port2]]
scan_interval = 60  # in seconds, 0 = scan only once during startup

[actor]
## Uncomment one of the following three base technologies for the Actor system
## A) Experimental multithreading base
system_base = "multiprocQueueBase"
## B) UDP based messages
# system_base = "multiprocUDPBase"
# admin_port = 1029
## C) TCP based messages
# system_base = "multiprocTCPBase"
# admin_port = 1900
<<<<<<< HEAD
# convention_address = "127.0.0.1"

process_startup_method = "fork"
watchdog_interval = 2  # in seconds. 0 = inner watchdog switched off
watchdog_wait = 3  # in seconds. If IS1 backend is active and watchdog_check is
                   # True, this must be at least 35. In every other case it
                   # should be at least 10.
=======
# # convention_address = "127.0.0.1"

process_startup_method = "fork"
watchdog_interval = 0  # in seconds. 0 = inner watchdog switched off
watchdog_wait = 2  # in seconds
>>>>>>> 0cc9ccba
watchdog_check = true  # if true, each Actor has to re-register at the Registrar
outer_watchdog_interval = 60  # in seconds
outer_watchdog_trials = 1  # number of attempts to check Registrar

[mqtt]
group = "sawleipzig-0001"
mqtt_broker = "sarad.de"
port = 8883
keepalive = 60
qos = 2
retry_interval = 5
tls_use_tls = true<|MERGE_RESOLUTION|>--- conflicted
+++ resolved
@@ -1,5 +1,5 @@
 debug_level = "info"
-is_id = "Wettinquelle"
+is_id = "Binker"
 # description = "A longer text describing this Instrument Server"
 # place = "A text describing where the Instrument Controller running this Instrument Server is placed"
 # latitude = 51.0764194  # positive values for North, negative for South
@@ -14,11 +14,7 @@
 
 [backends]
 usb = true
-<<<<<<< HEAD
 mqtt = false
-=======
-mqtt = true
->>>>>>> 0cc9ccba
 mdns = false
 is1 = false
 
@@ -68,21 +64,11 @@
 ## C) TCP based messages
 # system_base = "multiprocTCPBase"
 # admin_port = 1900
-<<<<<<< HEAD
 # convention_address = "127.0.0.1"
 
 process_startup_method = "fork"
 watchdog_interval = 2  # in seconds. 0 = inner watchdog switched off
-watchdog_wait = 3  # in seconds. If IS1 backend is active and watchdog_check is
-                   # True, this must be at least 35. In every other case it
-                   # should be at least 10.
-=======
-# # convention_address = "127.0.0.1"
-
-process_startup_method = "fork"
-watchdog_interval = 0  # in seconds. 0 = inner watchdog switched off
 watchdog_wait = 2  # in seconds
->>>>>>> 0cc9ccba
 watchdog_check = true  # if true, each Actor has to re-register at the Registrar
 outer_watchdog_interval = 60  # in seconds
 outer_watchdog_trials = 1  # number of attempts to check Registrar
