<<<<<<< HEAD
debug_level = "debug"
is_id = "Wettinquelle"
=======
debug_level = "info"
# is_id = "aranea0003"
>>>>>>> 210ecada
# description = "A longer text describing this Instrument Server"
# place = "A text describing where the Instrument Controller running this Instrument Server is placed"
# latitude = 51.0764194  # positive values for North, negative for South
# longitude = 13.7383917  # positive values for East, negative for West
# height = 102  # in meters

[frontends]
rest = true
mqtt = true
mdns = false
modbus_rtu = false

[backends]
usb = true
mqtt = false
<<<<<<< HEAD
mdns = false
=======
mdns = true
>>>>>>> 210ecada
is1 = false

[rest_frontend]
api_port = 8008
port_range = [50001, 50500]

[modbus_rtu_frontend]
slave_address = 1
port = "/dev/serial/by-id/usb-FTDI_Atil_UD-101i_USB__-__RS422_485-if00-port0"
baudrate = 9600
parity = "N"  # N: none, O: odd, E: even
device_id = "28tkhn4V.sarad-dacm.local"

[usb_backend]
poll_serial_ports = []
ignored_serial_ports = []
local_retry_interval = 10  # in seconds

[rs485_backend]
#"/dev/ttyUSB0" = [1]

[is1_backend]
registration_port = 50002
scan_interval = 60  # in seconds

[mdns_backend]
mdns_timeout = 3000
ip_version = "all"
hosts = [[], []]  # [[host1, host2], [port1, port2]]
scan_interval = 60  # in seconds, 0 = scan only once during startup

[actor]
## Uncomment one of the following three base technologies for the Actor system
## A) Experimental multithreading base
system_base = "multiprocQueueBase"
## B) UDP based messages
# system_base = "multiprocUDPBase"
# admin_port = 1029
## C) TCP based messages
# system_base = "multiprocTCPBase"
# admin_port = 1900
# convention_address = "127.0.0.1"

process_startup_method = "fork"
watchdog_interval = 20  # in seconds. 0 = inner watchdog switched off
watchdog_wait = 10  # in seconds. If IS1 backend is active and watchdog_check is
                   # True, this must be at least 35. In every other case it
                   # should be at least 10.
watchdog_check = true  # if true, each Actor has to re-register at the Registrar
outer_watchdog_interval = 60  # in seconds
outer_watchdog_trials = 0  # number of attempts to check Registrar

[mqtt]
group = "sawleipzig-0001"
mqtt_broker = "sarad.de"
port = 8883
retry_interval = 5
tls_use_tls = true<|MERGE_RESOLUTION|>--- conflicted
+++ resolved
@@ -1,10 +1,5 @@
-<<<<<<< HEAD
-debug_level = "debug"
+debug_level = "info"
 is_id = "Wettinquelle"
-=======
-debug_level = "info"
-# is_id = "aranea0003"
->>>>>>> 210ecada
 # description = "A longer text describing this Instrument Server"
 # place = "A text describing where the Instrument Controller running this Instrument Server is placed"
 # latitude = 51.0764194  # positive values for North, negative for South
@@ -20,11 +15,7 @@
 [backends]
 usb = true
 mqtt = false
-<<<<<<< HEAD
 mdns = false
-=======
-mdns = true
->>>>>>> 210ecada
 is1 = false
 
 [rest_frontend]
