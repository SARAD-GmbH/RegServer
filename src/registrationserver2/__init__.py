--- conflicted
+++ resolved
@@ -71,45 +71,25 @@
 # ==========================================
 matchid: Pattern[str] = re.compile(r"^[0-9a-zA-Z]+[0-9a-zA-Z_\.-]*$")
 
-<<<<<<< HEAD
-# How the sub folder for available instruments description files is called
+# How the sub folder for available instrument/host description files is called
 FILE_PATH_AVAILABLE: str = "available"
 
-# How the sub folder for all detected instruments description files is called
+# How the sub folder for all detected instrument/host description files is called
 FILE_PATH_HISTORY: str = "history"
 
-# How the API sub path for available instruments descriptions is called
+# How the API sub path for available instrument/host descriptions is called
 PATH_AVAILABLE: str = FILE_PATH_AVAILABLE
 
-# How the API sub path for all detected instruments descriptions is called
+# How the API sub path for all detected instrument/host descriptions is called
 PATH_HISTORY: str = FILE_PATH_HISTORY
 
+# "available" and "history" under "devices"
 FOLDER_AVAILABLE: str = f'{config["FOLDER"]}{os.path.sep}{FILE_PATH_AVAILABLE}'
 FOLDER_HISTORY: str = f'{config["FOLDER"]}{os.path.sep}{FILE_PATH_HISTORY}'
-
-RESERVE_KEYWORD: str = "reserve"
-FREE_KEYWORD: str = "free"
-=======
-# How the sub folder for available instruments/hosts description files is called
-FILE_PATH_AVAILABLE = "available"
-
-# How the sub folder for all detected instruments/hosts description files is called
-FILE_PATH_HISTORY = "history"
-
-# How the API sub path for available instruments/hosts descriptions is called
-PATH_AVAILABLE = FILE_PATH_AVAILABLE
-
-# How the API sub path for all detected instruments/hosts descriptions is called
-PATH_HISTORY = FILE_PATH_HISTORY
-
-# "available" and "history" under "devices"
-FOLDER_AVAILABLE = f'{config["FOLDER"]}{os.path.sep}{FILE_PATH_AVAILABLE}'
-FOLDER_HISTORY = f'{config["FOLDER"]}{os.path.sep}{FILE_PATH_HISTORY}'
 
 # "available" and "history" under "hosts"
 FOLDER2_AVAILABLE = f'{config["FOLDER2"]}{os.path.sep}{FILE_PATH_AVAILABLE}'
 FOLDER2_HISTORY = f'{config["FOLDER2"]}{os.path.sep}{FILE_PATH_HISTORY}'
 
-RESERVE_KEYWORD = "reserve"
-FREE_KEYWORD = "free"
->>>>>>> 3c8e60e7
+RESERVE_KEYWORD: str = "reserve"
+FREE_KEYWORD: str = "free"