--- conflicted
+++ resolved
@@ -19,7 +19,7 @@
 # import json
 import os
 import queue
-#import signal
+# import signal
 import sys
 import threading
 import time
@@ -30,12 +30,12 @@
 import registrationserver2
 # import traceback
 import thespian
-from thespian.actors import ActorSystem  # type: ignore
 from registrationserver2 import logger
 from registrationserver2.modules.mqtt.message import (  # , MQTT_ACTOR_REQUESTs, MQTT_ACTOR_ADRs, IS_ID_LIST
     RETURN_MESSAGES, Instr_CONN_HISTORY)
 from registrationserver2.modules.mqtt.mqtt_actor import MqttActor
-from thespian.actors import Actor, ActorAddress, ActorSystem
+from thespian.actors import ActorSystem  # type: ignore
+from thespian.actors import Actor, ActorAddress
 
 # from typing import Dict
 
@@ -63,19 +63,11 @@
 
 
 class MqttParser(threading.Thread):
-<<<<<<< HEAD
-    def __init__(self, SARAD_MQTT_SUBSCRIBER: ActorAddress, TName="Mqtt-Parser"):
-        super().__init__(name=TName)
-        logger.info(f"The thread ({TName}) is created")
-        self.SARAD_MQTT_SUBSCRIBER = SARAD_MQTT_SUBSCRIBER
-        self.split_len = 0
-=======
-    def __init__(self, sarad_mqtt_subscriber : ActorAddress, TName="Mqtt-Parser"):
+    def __init__(self, sarad_mqtt_subscriber: ActorAddress, TName="Mqtt-Parser"):
         super().__init__(name=TName)
         logger.info(f"The thread ({TName}) is created")
         self.sarad_mqtt_subscriber = sarad_mqtt_subscriber
-        self.split_len= 0
->>>>>>> 9ec1da99
+        self.split_len = 0
         self.topic_parts = []
         self.__folder_history = f"{registrationserver2.FOLDER_HISTORY}{os.path.sep}"
         self.__folder2_history = f"{registrationserver2.FOLDER2_HISTORY}{os.path.sep}"
@@ -126,16 +118,11 @@
                                     "is_id": self.topic_parts[0],
                                 },
                             }
-<<<<<<< HEAD
-                            ask_return = ActorSystem().ask(
-                                self.SARAD_MQTT_SUBSCRIBER, ask_msg
-=======
                             logger.info(
                                 f"[RM_HOST]\tTo remove the cluster ({self.topic_parts[0]}) from file system"
                             )
                             ask_return = actor_system.ask(
                                 self.sarad_mqtt_subscriber, ask_msg
->>>>>>> 9ec1da99
                             )
                             logger.info(ask_return)
                         else:
@@ -160,30 +147,13 @@
                             ask_msg["CMD"] = "ADD_HOST"
                         else:
                             ask_msg["CMD"] = "UP_HOST"
-<<<<<<< HEAD
-                        ask_return = ActorSystem().ask(
-                            self.SARAD_MQTT_SUBSCRIBER, ask_msg
-                        )
-                        logger.info(ask_return)
-                        if (ask_return is RETURN_MESSAGES.get("OK")) or (
-                            ask_return is RETURN_MESSAGES.get("OK_SKIPPED")
-                        ):
-                            logger.info(
-                                f"[{ask_msg['CMD']}]\tSARAD_Subscriber has written the properties of this cluster ({self.topic_parts[0]}) into file system"
-                            )
-                        else:
-                            logger.warning(
-                                f"[{ask_msg['CMD']}]\tSARAD_Subscriber has problems with writing the properties of this cluster ({self.topic_parts[0]}) into file system"
-                            )
-=======
                         logger.info(
                             f"[{ask_msg['CMD']}]\tTo write the properties of this cluster ({self.topic_parts[0]}) into file system"
-                        )    
+                        )
                         ask_return = actor_system.ask(
                             self.sarad_mqtt_subscriber, ask_msg
                         )
                         logger.info(ask_return)
->>>>>>> 9ec1da99
                     else:
                         logger.warning(
                             f"SARAD_Subscriber has received meta message of an unknown cluster ({self.topic_parts[0]})"
@@ -228,14 +198,11 @@
                                     "instr_id": self.topic_parts[1],
                                 },
                             }
-<<<<<<< HEAD
+                            logger.info(
+                                f"[RM_DEVICE]\tTo remove the instrument: {self.topic_parts[1]} under the IS: {self.topic_parts[0]}"
+                            )
                             ask_return = ActorSystem().ask(
-                                self.SARAD_MQTT_SUBSCRIBER, ask_msg
-=======
-                            logger.info(f"[RM_DEVICE]\tTo remove the instrument: {self.topic_parts[1]} under the IS: {self.topic_parts[0]}")
-                            ask_return = actor_system.ask(
                                 self.sarad_mqtt_subscriber, ask_msg
->>>>>>> 9ec1da99
                             )
                             logger.info(ask_return)
                         else:
@@ -281,16 +248,11 @@
                                 ask_msg["CMD"] = "ADD_DEVICE"
                             else:
                                 ask_msg["CMD"] = "UP_DEVICE"
-<<<<<<< HEAD
-                            ask_return = ActorSystem().ask(
-                                self.SARAD_MQTT_SUBSCRIBER, ask_msg
-=======
                             logger.info(
                                 f"[{ask_msg['CMD']}]\tTo write the properties of this instrument ({self.topic_parts[1]}) into file system"
                             )
-                            ask_return = actor_system.ask(
+                            ask_return = ActorSystem().ask(
                                 self.sarad_mqtt_subscriber, ask_msg
->>>>>>> 9ec1da99
                             )
                             logger.info(ask_return)
                     else:
@@ -343,13 +305,8 @@
 
     __lock = threading.Lock()
 
-<<<<<<< HEAD
-    def __init__(self, client_id, broker):
+    def __init__(self):
         super().__init__()
-        self.SARAD_MQTT_PARSER = MqttParser(self.myAddress, TName="RS_MQTT_Parser-000")
-=======
-    def __init__(self):
->>>>>>> 9ec1da99
         self.rc_conn = 2
         self.rc_disc = 2
         self.rc_pub = 1
@@ -477,7 +434,10 @@
         if instr_id is None:
             self.send(sender, RETURN_MESSAGES.get("ILLEGAL_WRONGFORMAT"))
             return
-        if is_id not in Instr_CONN_HISTORY.keys() or instr_id not in Instr_CONN_HISTORY[is_id].keys():
+        if (
+            is_id not in Instr_CONN_HISTORY.keys()
+            or instr_id not in Instr_CONN_HISTORY[is_id].keys()
+        ):
             self.send(sender, RETURN_MESSAGES.get("INSTRUMENT_UNKNOWN"))
             return
         if msg.get("PAR", None).get("payload", None) is None:
@@ -562,7 +522,10 @@
         if instr_id is None:
             self.send(sender, RETURN_MESSAGES.get("ILLEGAL_WRONGFORMAT"))
             return
-        if is_id not in Instr_CONN_HISTORY.keys() or instr_id not in Instr_CONN_HISTORY[is_id].keys():
+        if (
+            is_id not in Instr_CONN_HISTORY.keys()
+            or instr_id not in Instr_CONN_HISTORY[is_id].keys()
+        ):
             self.send(sender, RETURN_MESSAGES.get("INSTRUMENT_UNKNOWN"))
             return
         if msg.get("PAR", None).get("payload", None) is None:
@@ -611,7 +574,10 @@
         if instr_id is None:
             self.send(sender, RETURN_MESSAGES.get("ILLEGAL_WRONGFORMAT"))
             return
-        if is_id not in Instr_CONN_HISTORY.keys() or instr_id not in Instr_CONN_HISTORY[is_id].keys():
+        if (
+            is_id not in Instr_CONN_HISTORY.keys()
+            or instr_id not in Instr_CONN_HISTORY[is_id].keys()
+        ):
             self.send(sender, RETURN_MESSAGES.get("INSTRUMENT_UNKNOWN"))
             return
         if msg.get("PAR", None).get("payload", None) is None:
@@ -733,16 +699,11 @@
                     }
                 )
         else:
-<<<<<<< HEAD
             logger.warning(
                 f"[RM_HOST]\tThe given IS ID ({is_id}) is not found in the connection history of the IS MQTT"
             )
-            return RETURN_MESSAGES.get("NO_INSTRUMENT_SERVER")
-=======
-            logger.warning(f"[RM_HOST]\tThe given IS ID ({is_id}) is not found in the connection history of the IS MQTT")
             self.send(sender, RETURN_MESSAGES.get("NO_INSTRUMENT_SERVER"))
             return
->>>>>>> 9ec1da99
         with self.__lock:
             logger.info(f"[Del]:\tRemoved the host with Instrument Server ID: {is_id}")
             link = fr"{self.__folder2_available}{is_id}"
@@ -803,10 +764,12 @@
         self.mqtt_cid = msg.get("PAR", None).get("client_id", None)
         self.mqtt_broker = msg.get("PAR", None).get("mqtt_broker", None)
         if self.mqtt_cid is None or self.mqtt_broker is None:
-            logger.error("[Setup]\tThe client ID of the MQTT Subscriber or the MQTT-broker is not given")
-            self.send(sender, RETURN_MESSAGES.get("ILLEGAL_WRONGFORMAT"))
-            return
-        
+            logger.error(
+                "[Setup]\tThe client ID of the MQTT Subscriber or the MQTT-broker is not given"
+            )
+            self.send(sender, RETURN_MESSAGES.get("ILLEGAL_WRONGFORMAT"))
+            return
+
         _re = self.__connect()
         logger.info(f"[CONN]\tThe client ({self.mqtt_cid}): {conn_re}")
         if _re is RETURN_MESSAGES.get("OK_SKIPPED"):
@@ -821,8 +784,7 @@
         }
         _re = self.__subscribe(sub_req_msg)
         if not (
-            _re is RETURN_MESSAGES.get("OK")
-            or _re is RETURN_MESSAGES.get("OK_SKIPPED")
+            _re is RETURN_MESSAGES.get("OK") or _re is RETURN_MESSAGES.get("OK_SKIPPED")
         ):
             self.send(sender, RETURN_MESSAGES.get("SETUP_FAILURE"))
             return
@@ -833,8 +795,7 @@
         }
         _re = self.__subscribe(sub_req_msg)
         if not (
-            _re is RETURN_MESSAGES.get("OK")
-            or _re is RETURN_MESSAGES.get("OK_SKIPPED")
+            _re is RETURN_MESSAGES.get("OK") or _re is RETURN_MESSAGES.get("OK_SKIPPED")
         ):
             self.send(sender, RETURN_MESSAGES.get("SETUP_FAILURE"))
             return
@@ -844,8 +805,7 @@
         }
         _re = self.__subscribe(sub_req_msg)
         if not (
-            _re is RETURN_MESSAGES.get("OK")
-            or _re is RETURN_MESSAGES.get("OK_SKIPPED")
+            _re is RETURN_MESSAGES.get("OK") or _re is RETURN_MESSAGES.get("OK_SKIPPED")
         ):
             self.send(sender, RETURN_MESSAGES.get("SETUP_FAILURE"))
             return
@@ -856,8 +816,7 @@
         }
         _re = self.__subscribe(sub_req_msg)
         if not (
-            _re is RETURN_MESSAGES.get("OK")
-            or _re is RETURN_MESSAGES.get("OK_SKIPPED")
+            _re is RETURN_MESSAGES.get("OK") or _re is RETURN_MESSAGES.get("OK_SKIPPED")
         ):
             self.send(sender, RETURN_MESSAGES.get("SETUP_FAILURE"))
             return
@@ -922,7 +881,10 @@
         logger.info("To stop the MQTT parser thread!")
         self.SARAD_MQTT_PARSER.raise_exception()
         self.SARAD_MQTT_PARSER.join()
-        logger.info("[Subscriber]\tDisconnection gracefully: "+RETURN_MESSAGES.get("OK_SKIPPED"))
+        logger.info(
+            "[Subscriber]\tDisconnection gracefully: "
+            + RETURN_MESSAGES.get("OK_SKIPPED")
+        )
 
     def __publish(self, msg: dict) -> dict:
         self.mqtt_topic = msg.get("PAR", None).get("topic", None)
@@ -991,25 +953,35 @@
 
         return RETURN_MESSAGES.get("OK_SKIPPED")
 
-    # * Handling of Ctrl+C:
-    #def signal_handler(self, sig, frame):  # pylint: disable=unused-argument
+        # * Handling of Ctrl+C:
+        # def signal_handler(self, sig, frame):  # pylint: disable=unused-argument
         """On Ctrl+C:
         - stop all cycles
         - disconnect from MQTT self.mqtt_broker"""
+
     #    logger.info("You pressed Ctrl+C!")
     #    self._disconnect()
     #    sys.exit(0)
 
-    #signal.signal(
+    # signal.signal(
     #    signal.SIGINT, signal_handler
-    #)  # SIGINT: By default, interrupt is Ctrl+C
+    # )  # SIGINT: By default, interrupt is Ctrl+C
 
 
 def __test__():
     sarad_mqtt_subscriber = ActorSystem().createActor(
         SaradMqttSubscriber, globalName="SARAD_Subscriber"
     )
-    ask_return = ActorSystem().ask(sarad_mqtt_subscriber, {"CMD": "SETUP", "PAR": {"client_id": "sarad-mqtt_subscriber-client", "mqtt_broker": "localhost"}})
+    ask_return = ActorSystem().ask(
+        sarad_mqtt_subscriber,
+        {
+            "CMD": "SETUP",
+            "PAR": {
+                "client_id": "sarad-mqtt_subscriber-client",
+                "mqtt_broker": "localhost",
+            },
+        },
+    )
     if ask_return is RETURN_MESSAGES.get("OK"):
         logger.info("SARAD MQTT Subscriber is setup correctly!")
         print("SARAD MQTT Subscriber is setup correctly!")
