--- conflicted
+++ resolved
@@ -591,13 +591,9 @@
                 },
             )
             return
-<<<<<<< HEAD
+
         #logger.info("Let the client actor stay at standby state")
-        #self.send(self.myClient, {"CMD": "STANDBY", "PAR": None})
-        self.send(sender, {"RETURN": "SETUP", "ERROR_CODE": RETURN_MESSAGES["OK_SKIPPED"]["ERROR_CODE"]})
-=======
-        logger.info("Let the client actor stay at standby state")
-        self.send(self.my_client, {"CMD": "STANDBY", "PAR": None})
+        #self.send(self.my_client, {"CMD": "STANDBY", "PAR": None})
         self.send(
             sender,
             {
@@ -605,7 +601,6 @@
                 "ERROR_CODE": RETURN_MESSAGES["OK_SKIPPED"]["ERROR_CODE"],
             },
         )
->>>>>>> 8371e0d7
         return
 
     def _parse(self, msg, sender) -> None:
