"""Listening for MQTT topics announcing the existence of a new SARAD instrument
in the MQTT network

Created
    2021-03-10

Author
    Yang, Yixiang
    Michael Strey <strey@sarad.de>

.. uml :: uml-mqtt_subscriber.puml
"""
import json
import os

import paho.mqtt.client as MQTT  # type: ignore
from registrationserver2 import (HOSTS_FOLDER_AVAILABLE, HOSTS_FOLDER_HISTORY,
                                 logger)
from registrationserver2.config import mqtt_config
from registrationserver2.modules.messages import RETURN_MESSAGES
from registrationserver2.modules.mqtt.mqtt_actor import MqttActor
from thespian.actors import ActorSystem  # type: ignore
from thespian.actors import ActorExitRequest, ActorTypeDispatcher

logger.info("%s -> %s", __package__, __file__)


class GetKnownActor:
    """Message sent to the Registrar to get an address"""

    def __init__(self, name, reqs: dict):
        self.name = name
        self.reqs = reqs


class KnownActorAddr:
    """Response message sent from the Registrar with the requested actor's address"""

    def __init__(self, name, addr, reqmsg):
        self.name = name
        self.addr = addr
        self.reqmsg = reqmsg


class Registrar(ActorTypeDispatcher):
    """Here should be a class docstring"""

    def __init__(self, *args, **kw):
        super().__init__()
        self.known_actors = {}

    def receiveMsg_GetKnownActor(self, gka_msg, sender):
        """Here should be a method docstring"""
        if not self.known_actors.get(gka_msg.name, None):
            self.known_actors[gka_msg.name] = self.createActor(
                gka_msg.name, targetActorRequirements=gka_msg.reqs
            )
        self.send(
            sender,
            KnownActorAddr(gka_msg.name, self.known_actors[gka_msg.name], gka_msg),
        )

    def receiveMsg_ChildActorExited(self, exitmsg, _sender):
        """Here should be a method docstring"""
        try:
            del self.known_actors[exitmsg.childAddress]
        except ValueError:
            pass


class SaradMqttSubscriber:
    """
    Basic flows:

    #. when an IS MQTT 'IS1_ID' is connected -> _add_host, connected_instruments[IS1_ID] = []
    #. when the ID of this IS MQTT is a key of connected_instruments -> _update_host
    #. disconnection and the ID is a key -> _rm_host, del connected_instruments[IS1_ID]
    #. when an instrument 'Instr_ID11' is connected & the ID of its IS is a key -> _add_instr,
       connected_istruments[IS1_ID].append(Instr_ID11)
    #. when the ID of this instrument exists in the list,
       mapping the ID of its IS MQTT -> _update_instr
    #. disconnection and the instrument ID exists in the list -> _rm_instr

    Structure of connected_instruments::

        connected_instruments = {
           IS1_ID: {
               Instr_ID11 : Actor1_Name,
               Instr_ID12 : Actor2_Name,
               Instr_ID13 : Actor3_Name,
               ...
           },
           IS2_ID: {
               ...
           },
            ...
        }
    """

    @staticmethod
    def _update_host(msg: dict) -> None:
        is_id = msg.get("PAR", None).get("is_id", None)
        data = msg.get("PAR", None).get("payload")
        if (is_id is None) or (data is None):
            logger.warning(
                "[Update Host]: one or both of the Instrument Server ID "
                "and the meta message are none"
            )
            return
        logger.info(
            "[Update Host]: Update a already connected host with Instrument Server ID '%s'",
            is_id,
        )
        folder_hosts_history = f"{HOSTS_FOLDER_HISTORY}{os.path.sep}"
        folder_hosts_available = f"{HOSTS_FOLDER_AVAILABLE}{os.path.sep}"
        filename = fr"{folder_hosts_history}{is_id}"
        link = fr"{folder_hosts_available}{is_id}"
        try:
            with open(filename, "w+") as file_stream:
                file_stream.write(json.dumps(data))
            if not os.path.exists(link):
                logger.info("Linking %s to %s", link, filename)
                os.link(filename, link)
            logger.info(
                (
                    "[Update Host]: Remove the information of the instrument server "
                    "successfully, the ID of which is '%s'"
                ),
                is_id,
            )
            return
        except Exception:  # pylint: disable=broad-except
            logger.Exception("[Update Host]: Fatal error")
            return

    def __init__(self):
        self.mqtt_broker = mqtt_config.get("MQTT_BROKER", "127.0.0.1")
        self.port = mqtt_config.get("PORT", 1883)
        self.connected_instruments = {}
        self.ungr_disconn = 2
        self.is_connected = False
        self.mid = {
            "SUBSCRIBE": None,
            "UNSUBSCRIBE": None,
        }  # store the current message ID to check
        mqtt_cid = mqtt_config.get("MQTT_CLIENT_ID", "sarad_subscriber")
        logger.info(
            "[Setup]: Connect to MQTT broker at %s, port %d, with client %s",
            self.mqtt_broker,
            self.port,
            mqtt_cid,
        )
        self.mqttc = MQTT.Client(mqtt_cid)
        self.mqttc.reinitialise()
        self.mqttc.on_connect = self.on_connect
        self.mqttc.on_disconnect = self.on_disconnect
        self.mqttc.on_message = self.on_message
        self.mqttc.on_subscribe = self.on_subscribe
        self.mqttc.on_unsubscribe = self.on_unsubscribe
        self.mqttc.connect(self.mqtt_broker, port=self.port)
<<<<<<< HEAD
        #self.mqttc.loop_forever()
        folder_hosts_history = f"{HOSTS_FOLDER_HISTORY}{os.path.sep}"
        folder_hosts_available = f"{HOSTS_FOLDER_AVAILABLE}{os.path.sep}"
        if not os.path.exists(folder_hosts_history):
            os.makedirs(folder_hosts_history)
        if not os.path.exists(folder_hosts_available):
            os.makedirs(folder_hosts_available)
    
    def mqtt_loop(self):
        self.mqttc.loop()
    
=======

    def mqtt_loop(self):
        """Running one cycle of the MQTT loop"""
        self.mqttc.loop()

>>>>>>> aa276bda
    def _add_instr(self, instr: dict) -> None:
        is_id = instr.get("is_id", None)
        instr_id = instr.get("instr_id", None)
        payload = instr.get("payload")
        logger.debug("[Add Instrument]: %s", payload)
        if (is_id is None) or (instr_id is None) or (payload is None):
            logger.debug(
                "[Add Instrument]: one or both of the Instrument Server ID and Instrument ID"
                " are none or the meta message is none."
            )
            return
        if is_id not in self.connected_instruments.keys():
            logger.debug(
                (
                    "[Add Instrument]: Unknown instrument '%s' "
                    "controlled by unknown instrument server '%s'"
                ),
                instr_id,
                is_id,
            )
            return
        try:
            family = payload["Identification"]["Family"]
        except IndexError:
            logger.debug("[Add Instrument]: Family of the instrument missed")
            return
        if family == 1:
            sarad_type = "sarad-1688"
        elif family == 2:
            sarad_type = "sarad-1688"
        elif family == 5:
            sarad_type = "sarad-dacm"
        else:
            logger.debug(
                "[Add Instrument]: Found Unknown family (index: %s) of instrument",
                family,
            )
            return
        ac_name = instr_id + "." + sarad_type + ".mqtt"
        self.connected_instruments[is_id][instr_id] = ac_name
        logger.info(
            "[Add Instrument]: Instrument ID - '%s', actorname - '%s'",
            instr_id,
            ac_name,
        )
        this_actor = ActorSystem().createActor(MqttActor, globalName=ac_name)
        data = json.dumps(payload)
        setup_return = ActorSystem().ask(this_actor, {"CMD": "SETUP", "PAR": data})
        logger.info(setup_return)
        if not setup_return["ERROR_CODE"] in (
            RETURN_MESSAGES["OK"]["ERROR_CODE"],
            RETURN_MESSAGES["OK_SKIPPED"]["ERROR_CODE"],
        ):
            logger.debug("[Add Instrument]: %s", setup_return)
            ActorSystem().tell(this_actor, ActorExitRequest())
            del self.connected_instruments[is_id][instr_id]
            return
        prep_msg = {
            "CMD": "PREPARE",
            "PAR": {
                "is_id": is_id,
                "mqtt_broker": self.mqtt_broker,
                "port": self.port,
            },
        }
        prep_return = ActorSystem().ask(this_actor, prep_msg)
        logger.info(prep_return)
        if not prep_return["ERROR_CODE"] in (
            RETURN_MESSAGES["OK"]["ERROR_CODE"],
            RETURN_MESSAGES["OK_SKIPPED"]["ERROR_CODE"],
        ):
            logger.debug("[Add Instrument]: %s", prep_return)
            logger.critical(
                "[Add Instrument]: This MQTT Actor failed to prepare itself. Kill it."
            )
            ActorSystem().tell(this_actor, ActorExitRequest())
            del self.connected_instruments[is_id][instr_id]
            return
        return

    def _rm_instr(self, msg: dict) -> None:
        logger.info("RM_INSTRUMENT")
        is_id = msg.get("PAR", None).get("is_id", None)
        instr_id = msg.get("PAR", None).get("instr_id", None)
        if (is_id is None) or (instr_id is None):
            logger.debug(
                "[Remove Instrument]: one or both of the Instrument Server ID "
                "and Instrument ID are none"
            )
            return
        if (
            is_id not in self.connected_instruments
            or instr_id not in self.connected_instruments[is_id]
        ):
            logger.debug(RETURN_MESSAGES["INSTRUMENT_UNKNOWN"])
            return
        name_ = self.connected_instruments[is_id][instr_id]
        logger.info("[Remove Instrument]: Instrument ID - '%s'", instr_id)
        this_actor = ActorSystem().createActor(MqttActor, globalName=name_)
        ActorSystem().tell(this_actor, ActorExitRequest())
        return

    def _update_instr(self, msg: dict) -> None:
        is_id = msg.get("PAR", None).get("is_id", None)
        instr_id = msg.get("PAR", None).get("instr_id", None)
        data = json.dumps(msg.get("PAR", None).get("payload"))
        if (is_id is None) or (instr_id is None) or (data is None):
            logger.debug(
                "[Update Instrument]: one or both of the Instrument Server ID "
                "and Instrument ID are none or the meta message is none"
            )
            return
        if (
            is_id not in self.connected_instruments
            or instr_id not in self.connected_instruments[is_id]
        ):
            logger.warning(
                "[Update Instrument]: %s", RETURN_MESSAGES["INSTRUMENT_UNKNOWN"]
            )
            return
        name_ = self.connected_instruments[is_id][instr_id]
        logger.info("[Update Instrument]: Instrument ID - '%s'", instr_id)
        this_actor = ActorSystem().createActor(MqttActor, globalName=name_)
        setup_return = ActorSystem().ask(this_actor, {"CMD": "SETUP", "PAR": data})
        logger.info(setup_return)
        if not setup_return["ERROR_CODE"] in (
            RETURN_MESSAGES["OK"]["ERROR_CODE"],
            RETURN_MESSAGES["OK_SKIPPED"]["ERROR_CODE"],
        ):
            logger.debug(setup_return)
            ActorSystem().tell(this_actor, ActorExitRequest())
            del self.connected_instruments[is_id][instr_id]
            return
        return

    def _add_host(self, msg: dict) -> None:
        is_id = msg.get("PAR", None).get("is_id", None)
        data = msg.get("PAR", None).get("payload")
        if (is_id is None) or (data is None):
            logger.debug(
                "[Add Host]: one or both of the Instrument Server ID and the meta message are none"
            )
            return
        logger.info(
            "[Add Host]: Found a new connected host with Instrument Server ID '%s'",
            is_id,
        )
        folder_hosts_history = f"{HOSTS_FOLDER_HISTORY}{os.path.sep}"
        folder_hosts_available = f"{HOSTS_FOLDER_AVAILABLE}{os.path.sep}"
        if not os.path.exists(folder_hosts_history):
            os.makedirs(folder_hosts_history)
        if not os.path.exists(folder_hosts_available):
            os.makedirs(folder_hosts_available)
        filename = fr"{folder_hosts_history}{is_id}"
        link = fr"{folder_hosts_available}{is_id}"
        try:
            with open(filename, "w+") as file_stream:
                file_stream.write(json.dumps(data))
            if not os.path.exists(link):
                logger.info("Linking %s to %s", link, filename)
                os.link(filename, link)
            self.connected_instruments[is_id] = {}
            self._subscribe(is_id + "/+/meta", 0)
            logger.info(
                (
                    "[Add Host]: Add the information of the instrument server successfully, "
                    "the ID of which is '%s'"
                ),
                is_id,
            )
            return
        except Exception:  # pylint: disable=broad-except
            logger.exception("Fatal error")

    def _rm_host(self, msg: dict) -> None:
        try:
            is_id = msg["PAR"]["is_id"]
        except Exception:  # pylint: disable=broad-except
            logger.exception("Fatal error")
            return
        logger.info(
            "[Remove Host]: Remove a host with Instrument Server ID '%s'", is_id
        )
        self._unsubscribe(is_id + "/+/meta")
        logger.info(
            (
                "[Remove Host]: To kill all the instruments "
                "controlled by the instrument server with ID '%s'"
            ),
            is_id,
        )
        for _instr_id in self.connected_instruments[is_id]:
            rm_msg = {
                "PAR": {
                    "is_id": is_id,
                    "instr_id": _instr_id,
                }
            }
            logger.info("[Remove Host]: To kill the instrument with ID '%s'", _instr_id)
            self._rm_instr(rm_msg)
        del self.connected_instruments[is_id]
        folder_hosts_available = f"{HOSTS_FOLDER_AVAILABLE}{os.path.sep}"
        link = fr"{folder_hosts_available}{is_id}"
        if os.path.exists(link):
            os.unlink(link)
        logger.info(
            (
                "[Remove Host]: Remove the link to the information of the instrument server "
                "successfully, the ID of which is '%s'"
            ),
            is_id,
        )
        return

    def stop(self):
        """Has to be performed when closing the main module
        in order to clean up the open connections to the MQTT broker."""
        logger.info(
            "[Disconnect]: list of connected instruments -> %s",
            self.connected_instruments,
        )
        if os.path.exists(HOSTS_FOLDER_AVAILABLE):
            for root, _, files in os.walk(HOSTS_FOLDER_AVAILABLE):
                for name in files:
                    link = os.path.join(root, name)
                    logger.debug("[Del]:\tRemoved: %s", name)
                    os.unlink(link)
        self.connected_instruments = None
        self._disconnect()

    def _parse(self, msg) -> None:
        logger.info("PARSE")
        topic = msg.get("PAR", None).get("topic", None)
        payload = msg.get("PAR", None).get("payload", None)
        if topic is None or payload is None:
            logger.warning(
                "[Parse]: The topic or payload is none; topic: %s, payload: %s",
                topic,
                payload,
            )
            return
        topic_parts = topic.split("/")
        split_len = len(topic_parts)
        if split_len == 2:  # topics related to a cluster namely IS MQTT
            if topic_parts[1] == "meta":
                if "State" not in payload:
                    logger.warning(
                        "[Parse]: Received a meta message not including state of the instrument server '%s'",
                        topic_parts[0].decode("utf-8"),
                    )
                    return
                if payload.get("State", None) is None:
                    logger.warning(
                        "[Parse]: Received a meta message from the instrument server '%s', including a none state",
                        topic_parts[0],
                    )
                    return
                if payload.get("State", None) in (2, 1):
                    folder_hosts_history = f"{HOSTS_FOLDER_HISTORY}{os.path.sep}"
                    filename_ = fr"{folder_hosts_history}{topic_parts[0]}"
                    logger.info(
                        "[Parse]: To write the properties of this cluster (%s) into file system",
                        topic_parts[0],
                    )
                    _msg = {
                        "PAR": {
                            "is_id": topic_parts[0],
                            "payload": payload,
                        },
                    }
                    if topic_parts[0] not in self.connected_instruments:
                        open(filename_, "w+")
                        self._add_host(_msg)
                    else:
                        self._update_host(_msg)
                elif payload.get("State", None) == 0:
                    if topic_parts[0] in self.connected_instruments:
                        _msg = {
                            "PAR": {
                                "is_id": topic_parts[0],
                            },
                        }
                        logger.info(
                            "[Parse]: To remove the cluster (%s) from file system",
                            topic_parts[0],
                        )
                        self._rm_host(_msg)
                    else:
                        logger.warning(
                            "[Parse]: SARAD_Subscriber has received disconnection message from an unknown instrument server (%s)",
                            topic_parts[0],
                        )
                else:
                    logger.warning(
                        "[Parse]: SARAD_Subscriber has received a meta message of an unknown cluster (%s)",
                        topic_parts[0],
                    )
            else:
                logger.warning(
                    "[Parse]: SARAD_Subscriber has received an illegal message '%s' under the topic '%s' from the instrument server '%s'",
                    topic,
                    payload,
                    topic_parts[0],
                )
        elif split_len == 3:  # topics related to an instrument
            if topic_parts[2] == "meta":
                if "State" not in payload:
                    logger.warning(
                        "[Parse]: Received a meta message not including state of the instrument '%s' controlled by the instrument server '%s'",
                        topic_parts[1],
                        topic_parts[0],
                    )
                    return
                if payload.get("State", None) is None:
                    logger.warning(
                        "[Parse]: Received a meta message from the instrument '%s' controlled by the instrument server '%s', including a none state",
                        topic_parts[1],
                        topic_parts[0],
                    )
                    return
                if payload.get("State", None) in (2, 1):
                    if (
                        topic_parts[0] in self.connected_instruments
                    ):  # the IS MQTT has been added, namely topic_parts[0] in self.connected_instrument
                        logger.info(
                            "[Parse]: To write the properties of this instrument (%s) into file system",
                            topic_parts[1],
                        )
                        instr = {
                            "is_id": topic_parts[0],
                            "instr_id": topic_parts[1],
                            "payload": payload,
                        }
                        if not (
                            topic_parts[1] in self.connected_instruments[topic_parts[0]]
                        ):
                            self._add_instr(instr)
                        else:
                            self._update_instr(instr)
                    else:
                        logger.warning(
                            "[Parse]: Received a meta message of an instrument '%s' that is controlled by an instrument server '%s' not added before",
                            topic_parts[1],
                            topic_parts[0],
                        )
                elif payload.get("State", None) == "0":
                    logger.info("disconnection message")
                    if (topic_parts[0] in self.connected_instruments) and (
                        topic_parts[1] in self.connected_instruments[topic_parts[0]]
                    ):
                        logger.info(
                            "[Parse]: To remove the instrument: %s under the IS: %s",
                            topic_parts[1],
                            topic_parts[0],
                        )
                        _msg = {
                            "PAR": {
                                "is_id": topic_parts[0],
                                "instr_id": topic_parts[1],
                            },
                        }
                        self._rm_instr(_msg)
                    else:
                        logger.warning(
                            "[Parse]: SARAD_Subscriber has received disconnection message from an unknown instrument (%s) controlled by the IS (%s)",
                            topic_parts[1],
                            topic_parts[0],
                        )
                else:
                    logger.warning(
                        "[Parse]: SARAD_Subscriber has received unknown state of an unknown instrument (%s) controlled by the IS (%s)",
                        topic_parts[1],
                        topic_parts[0],
                    )

            else:  # Illeagl topics
                logger.warning(
                    "[Parse]: Receive unknown message '%s' under the illegal topic '%s'}, which is related to the instrument '%s'",
                    payload,
                    topic,
                    topic_parts[1],
                )
        else:  # Acceptable topics can be divided into 2 or 3 parts by '/'
            logger.warning(
                "[Parse]: Receive unknown message '%s' under the topic '%s' in illegal format, which is related to the instrument '%s'",
                payload,
                topic,
                topic_parts[1],
            )

    def on_connect(self, client, userdata, flags, result_code):
        # pylint: disable=unused-argument
        """Will be carried out when the client connected to the MQTT self.mqtt_broker."""
        logger.info("on_connect")
        if result_code == 0:
            self.is_connected = True
            logger.info("[on_connect]: Connected with MQTT broker.")
            self._subscribe("+/meta", 0)
        else:
            self.is_connected = False
            logger.info(
                "[on_connect]: Connection to MQTT self.mqtt_broker failed. result_code=%s",
                result_code,
            )

    def on_disconnect(self, client, userdata, result_code):
        # pylint: disable=unused-argument
        """Will be carried out when the client disconnected
        from the MQTT self.mqtt_broker."""
        logger.warning("on_disconnect")
        if result_code >= 1:
            self.ungr_disconn = 1
            logger.info(
                "[on_disconnect]: Disconnection from MQTT-broker ungracefully. result_code=%s",
                result_code,
            )
        else:
            self.ungr_disconn = 0
            logger.info("[on_disconnect]: Gracefully disconnected from MQTT-broker.")
        self.is_connected = False

    def on_subscribe(self, _client, _userdata, mid, _grant_qos):
        """Here should be a docstring."""
        logger.info("[on_subscribe]: mid is %s", mid)
        logger.info("stored mid is %s", self.mid["SUBSCRIBE"])
        if mid == self.mid["SUBSCRIBE"]:
            logger.info("Subscribed to the topic successfully!\n")

    def on_unsubscribe(self, _client, _userdata, mid):
        """Here should be a docstring."""
        logger.info("[on_unsubscribe]: mid is %s", mid)
        logger.info("[on_unsubscribe]: stored mid is %s", self.mid["UNSUBSCRIBE"])
        if mid == self.mid["UNSUBSCRIBE"]:
            logger.info("[on_unsubscribe]: Unsubscribed to the topic successfully!")

    def on_message(self, _client, _userdata, message):
        """Here should be a docstring."""
        logger.info("message received: %s", str(message.payload.decode("utf-8")))
        logger.info("message topic: %s", message.topic)
        logger.info("message qos: %s", message.qos)
        logger.info("message retain flag: %s", message.retain)
        if message.payload is None:
            logger.error("The payload is none")
        else:
            msg_buf = {
                "CMD": "PARSE",
                "PAR": {
                    "topic": message.topic,
                    "payload": json.loads(message.payload),
                },
            }
            self._parse(msg_buf)

    def _disconnect(self):
        if self.ungr_disconn == 2:
            logger.info("[Disconnect]: To disconnect from the MQTT-broker!")
            self.mqttc.disconnect()
        elif self.ungr_disconn == 1 or self.ungr_disconn == 0:
            self.ungr_disconn = 2
            logger.info("[Disconnect]: Already disconnected ungracefully")
        logger.info("[Disconnect]: To stop the MQTT thread!")

    def _subscribe(self, topic: str, qos: int) -> dict:
        logger.info("Work state: subscribe")
        result_code, self.mid["SUBSCRIBE"] = self.mqttc.subscribe(topic, qos)
        if result_code != MQTT.MQTT_ERR_SUCCESS:
            logger.warning(
                "[Subscribe]: Subscribe failed; result code is: %s", result_code
            )
            return {
                "RETURN": "SUBSCRIBE",
                "ERROR_CODE": RETURN_MESSAGES["SUBSCRIBE"]["ERROR_CODE"],
            }
        return {
            "RETURN": "SUBSCRIBE",
            "ERROR_CODE": RETURN_MESSAGES["OK_SKIPPED"]["ERROR_CODE"],
        }

    def _unsubscribe(self, topic: str) -> dict:
        result_code, self.mid["UNSUBSCRIBE"] = self.mqttc.unsubscribe(topic)
        if result_code != MQTT.MQTT_ERR_SUCCESS:
            logger.warning("Unsubscribe failed; result code is: %s", result_code)
            return {
                "RETURN": "UNSUBSCRIBE",
                "ERROR_CODE": RETURN_MESSAGES["UNSUBSCRIBE"]["ERROR_CODE"],
            }
        return {
            "RETURN": "UNSUBSCRIBE",
            "ERROR_CODE": RETURN_MESSAGES["OK_SKIPPED"]["ERROR_CODE"],
        }<|MERGE_RESOLUTION|>--- conflicted
+++ resolved
@@ -158,7 +158,6 @@
         self.mqttc.on_subscribe = self.on_subscribe
         self.mqttc.on_unsubscribe = self.on_unsubscribe
         self.mqttc.connect(self.mqtt_broker, port=self.port)
-<<<<<<< HEAD
         #self.mqttc.loop_forever()
         folder_hosts_history = f"{HOSTS_FOLDER_HISTORY}{os.path.sep}"
         folder_hosts_available = f"{HOSTS_FOLDER_AVAILABLE}{os.path.sep}"
@@ -170,13 +169,6 @@
     def mqtt_loop(self):
         self.mqttc.loop()
     
-=======
-
-    def mqtt_loop(self):
-        """Running one cycle of the MQTT loop"""
-        self.mqttc.loop()
-
->>>>>>> aa276bda
     def _add_instr(self, instr: dict) -> None:
         is_id = instr.get("is_id", None)
         instr_id = instr.get("instr_id", None)
