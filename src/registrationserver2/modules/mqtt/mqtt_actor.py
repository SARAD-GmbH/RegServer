"""
Created on 2021-02-16

@author: Yixiang
"""
import json
import logging

#import sys
#import time
#import traceback
from locale import str

#import thespian
#import yaml


from registrationserver2 import theLogger
from registrationserver2.modules.device_base_actor import DeviceBaseActor
from registrationserver2.modules.mqtt.message import RETURN_MESSAGES


logging.getLogger("Registration Server V2").info(f"{__package__}->{__file__}")


class MqttActor(DeviceBaseActor):
    """
    classdocs:
    Actor interacting with a new device
    """
<<<<<<< HEAD

    def __init__(self):
        super.__init__()
        self.reserve_req_msg = (
            {  # how to get these information: App name, Host, User name???
                "Req": "reserve",
                "App": None,
                "Host": None,
                "User": None,
            }
        )  # default reserve-request
        self.free_req_msg = {"Req": "free"}  # default free-request
        self.is_id: str
        self.instr_id: str
        self.actor_name: str
        self.actor_adr: ActorAddress
        self.allowed_sys_topics = {
            "CMD": "/cmd",
            "META": "/meta",
            "CTRL": "/control",
            "MSG": "/msg",
        }
        self.pub_req_msg = {"topic": None, "payload": None, "qos": 0}
        self.sub_req_msg = {"topic": None, "qos": 0}
        self.ACCEPTED_MESSAGES[
            "MQTT_Message"
        ] = "__mqtt_message__"  # called when receive a MQTT message
        self.ACCEPTED_MESSAGES[
            "Property"
        ] = "__property_store__"  # called to store the properties of this MQTT Actor, like its name and the ID of the IS MQTT that it takes care of
        self.ACCEPTED_MESSAGES[
            "PREPARE"
        ] = "__prepare__"  # called after the Subscriber successfully sends the properties to this MQTT Actor
=======
    ACCEPTED_MESSAGES = {
        # Those needs implementing
        "SEND": "__send__",  # is being called when the end-user-application wants to send data, should return the direct or indirect response from the device, None in case the device is not reachable (so the end application can set the timeout itself)
        "SEND_RESERVE": "__send_reserve__",  # is being called when the end-user-application wants to reserve the directly or indirectly connected device for exclusive communication, should return if a reservation is currently possible
        "SEND_FREE": "__send_free__", # called to send free request to a reserved instrument
        "BINARY_REPLY": "__mqtt_message__", # called when receive a MQTT message
        "Property": "__property_store__", # called to store the properties of this MQTT Actor, like its name and the ID of the IS MQTT that it takes care of
        "PREPARE": "__prepare__",  # called after the Subscriber successfully sends the properties to this MQTT Actor
        # implemented by the base class (DeviceBaseActor class)
        "ECHO": "__echo__",  # should returns what is send, main use is for testing purpose at this point
        "FREE": "__free__",  # is being called when the end-user-application is done requesting / sending data, should return true as soon the freeing process has been initialized
        "SETUP": "__setup__",
        "RESERVE": "__reserve__",
        "KILL": "__kill__",
    }
>>>>>>> 3c8e60e7

    """
    The receiveMessage() is defined in the DeviceBaseActor class.
    """

    def __send__(self, msg: dict):
        if msg is None:
            return RETURN_MESSAGES.get("ILLEGAL_WRONGFORMAT")

        self.pub_req_msg["topic"] = msg.get("topic", None)
        if self.pub_req_msg["topic"] is None:
            self.pub_req_msg["topic"] = "CMD"
        if self.pub_req_msg["topic"] != "CMD":
            self.pub_req_msg["topic"] = "CMD"

        self.pub_req_msg["payload"] = msg.get("payload", None)
        if self.pub_req_msg["payload"] is None:
            theLogger.info("ERROR: there is no payload of SARAD CMD!\n")
            return RETURN_MESSAGES.get("ILLEGAL_WRONGFORMAT")

        self.reserve_req_msg["qos"] = msg.get("qos", None)
        if self.reserve_req_msg["qos"] is None:
            self.reserve_req_msg["qos"] = 0

        '''send_status = registrationserver2.actor_system.ask(
            SARAD_MQTT_CLIENT,
            {
                "CMD": "PUBLISH",
                "Data": {
                    "topic": self.allowed_sys_topics[self.pub_req_msg["topic"]],
                    "payload": self.pub_req_msg["payload"],
                    "qos": self.reserve_req_msg["qos"],
                },
            },
        )

        return send_status'''

    def __send_reserve__(self, msg):
        theLogger.info("Reserve-Request\n")
        if msg is None:
            return RETURN_MESSAGES.get("ILLEGAL_WRONGFORMAT")

        self.free_req_msg["Req"] = msg.get("Req", None)
        if self.free_req_msg["Req"] is None:
            self.free_req_msg["Req"] = "reserve"

        self.reserve_req_msg["App"] = msg.get("App", None)
        if self.reserve_req_msg["App"] is None:
            theLogger.info("ERROR: there is no App name!\n")
            return RETURN_MESSAGES.get("ILLEGAL_WRONGFORMAT")

        self.reserve_req_msg["Host"] = msg.get("Host", None)
        if self.reserve_req_msg["Host"] is None:
            theLogger.info("ERROR: there is no host name!\n")
            return RETURN_MESSAGES.get("ILLEGAL_WRONGFORMAT")

        self.reserve_req_msg["User"] = msg.get("User", None)
        if self.reserve_req_msg["User"] is None:
            theLogger.info("ERROR: there is no user name!\n")
            return RETURN_MESSAGES.get("ILLEGAL_WRONGFORMAT")

        '''send_reserve_status = registrationserver2.actor_system.ask(
            SARAD_MQTT_CLIENT,
            {
                "CMD": "PUBLISH",
                "Data": {
                    "topic": self.allowed_sys_topics["CTRL"],
                    "payload": json.dump(self.reserve_req_msg),
                    "qos": 0,
                },
            },
        )
        return send_reserve_status'''

    def __send_free__(self, msg):
        theLogger.info("Free-Request\n")
        if msg is None:
            return RETURN_MESSAGES.get("ILLEGAL_WRONGFORMAT")

        self.free_req_msg["Req"] = msg.get("Req", None)
        if self.free_req_msg["Req"] is None:
            self.free_req_msg["Req"] = "free"

        '''send_free_status = registrationserver2.actor_system.ask(
            SARAD_MQTT_CLIENT,
            {
                "CMD": "PUBLISH",
                "Data": {
                    "topic": self.allowed_sys_topics["CTRL"],
                    "payload": json.dump(self.free_req_msg),
                    "qos": 0,
                },
            },
        )
        return send_free_status'''

    def __kill__(self, msg: dict):
        super().__kill__(msg)
        # TODO: clear the used memory space
        # TODO: let sender know this actor is killed

    def __property_store__(self, msg:dict):
        self.is_id = msg.get("Data", None).get("is_id", None)

        if self.is_id is None:
            theLogger.info("ERROR: No Instrument Server ID received!\n")
            return RETURN_MESSAGES.get("ILLEGAL_WRONGFORMAT")

        self.instr_id = msg.get("Data", None).get("instr_id", None)

        if self.instr_id is None:
            theLogger.info("ERROR: No Instrument ID received!\n")
            return RETURN_MESSAGES.get("ILLEGAL_WRONGFORMAT")

        self.actor_name = msg.get("Data", None).get("actor_name")
        if self.actor_name is None:
            theLogger.info("ERROR: No Actor N received!\n")
            return RETURN_MESSAGES.get("ILLEGAL_WRONGFORMAT")

        self.actor_adr = msg.get("Data", None).get("actor_adr", None)
        if self.actor_adr is None:
            theLogger.info("ERROR: No Actor Address received!\n")
            return RETURN_MESSAGES.get("ILLEGAL_WRONGFORMAT")

        for k in self.allowed_sys_topics.keys():
            self.allowed_sys_topics[k] = (
                self.is_id + "/" + self.instr_id + self.allowed_sys_topics[k]
            )

        return RETURN_MESSAGES.get("OK_SKIPPED")

    def __prepare__(self):
        """theLogger.info('Now, this actor would do some prepare work')
        for i in range(2, 4):
            theLogger.info('To subsribe this topic: %s\n', self.sys_topic[i])
            self.mqttc.subscribe(self.sys_topic[i])
            time.sleep(2)
        theLogger.info('The prepare work is done!')
        """
        # Think Again: subscribe some necessary topics once a MQTT Actor is created
        '''subscribe_status = registrationserver2.actor_system.ask(
            SARAD_MQTT_CLIENT,
            {
                "CMD": "SUBSCRIBE",
                "Data": {"topic": self.allowed_sys_topics["MSG"], "qos": 0},
            },
        )
        if subscribe_status != RETURN_MESSAGES.get(
            "OK"
        ) and subscribe_status != RETURN_MESSAGES.get("OK_SKIPPED"):
            return RETURN_MESSAGES.get("PREPARE_FAILURE")

        subscribe_status = registrationserver2.actor_system.ask(
            SARAD_MQTT_CLIENT,
            {
                "CMD": "SUBSCRIBE",
                "Data": {"topic": self.allowed_sys_topics["META"], "qos": 0},
            },
        )
        if subscribe_status != RETURN_MESSAGES.get(
            "OK"
        ) and subscribe_status != RETURN_MESSAGES.get("OK_SKIPPED"):
            return RETURN_MESSAGES.get("PREPARE_FAILURE")'''

        return RETURN_MESSAGES.get("OK_SKIPPED")

    def __mqtt_message__(self, msg):
        # TODO: handling MQTT messages
        pass<|MERGE_RESOLUTION|>--- conflicted
+++ resolved
@@ -5,20 +5,20 @@
 """
 import json
 import logging
-
-#import sys
-#import time
-#import traceback
+# import sys
+# import time
+# import traceback
 from locale import str
-
-#import thespian
-#import yaml
-
 
 from registrationserver2 import theLogger
 from registrationserver2.modules.device_base_actor import DeviceBaseActor
 from registrationserver2.modules.mqtt.message import RETURN_MESSAGES
 
+# import thespian
+# import yaml
+
+
+
 
 logging.getLogger("Registration Server V2").info(f"{__package__}->{__file__}")
 
@@ -28,48 +28,14 @@
     classdocs:
     Actor interacting with a new device
     """
-<<<<<<< HEAD
-
-    def __init__(self):
-        super.__init__()
-        self.reserve_req_msg = (
-            {  # how to get these information: App name, Host, User name???
-                "Req": "reserve",
-                "App": None,
-                "Host": None,
-                "User": None,
-            }
-        )  # default reserve-request
-        self.free_req_msg = {"Req": "free"}  # default free-request
-        self.is_id: str
-        self.instr_id: str
-        self.actor_name: str
-        self.actor_adr: ActorAddress
-        self.allowed_sys_topics = {
-            "CMD": "/cmd",
-            "META": "/meta",
-            "CTRL": "/control",
-            "MSG": "/msg",
-        }
-        self.pub_req_msg = {"topic": None, "payload": None, "qos": 0}
-        self.sub_req_msg = {"topic": None, "qos": 0}
-        self.ACCEPTED_MESSAGES[
-            "MQTT_Message"
-        ] = "__mqtt_message__"  # called when receive a MQTT message
-        self.ACCEPTED_MESSAGES[
-            "Property"
-        ] = "__property_store__"  # called to store the properties of this MQTT Actor, like its name and the ID of the IS MQTT that it takes care of
-        self.ACCEPTED_MESSAGES[
-            "PREPARE"
-        ] = "__prepare__"  # called after the Subscriber successfully sends the properties to this MQTT Actor
-=======
+
     ACCEPTED_MESSAGES = {
         # Those needs implementing
         "SEND": "__send__",  # is being called when the end-user-application wants to send data, should return the direct or indirect response from the device, None in case the device is not reachable (so the end application can set the timeout itself)
         "SEND_RESERVE": "__send_reserve__",  # is being called when the end-user-application wants to reserve the directly or indirectly connected device for exclusive communication, should return if a reservation is currently possible
-        "SEND_FREE": "__send_free__", # called to send free request to a reserved instrument
-        "BINARY_REPLY": "__mqtt_message__", # called when receive a MQTT message
-        "Property": "__property_store__", # called to store the properties of this MQTT Actor, like its name and the ID of the IS MQTT that it takes care of
+        "SEND_FREE": "__send_free__",  # called to send free request to a reserved instrument
+        "BINARY_REPLY": "__mqtt_message__",  # called when receive a MQTT message
+        "Property": "__property_store__",  # called to store the properties of this MQTT Actor, like its name and the ID of the IS MQTT that it takes care of
         "PREPARE": "__prepare__",  # called after the Subscriber successfully sends the properties to this MQTT Actor
         # implemented by the base class (DeviceBaseActor class)
         "ECHO": "__echo__",  # should returns what is send, main use is for testing purpose at this point
@@ -78,7 +44,6 @@
         "RESERVE": "__reserve__",
         "KILL": "__kill__",
     }
->>>>>>> 3c8e60e7
 
     """
     The receiveMessage() is defined in the DeviceBaseActor class.
@@ -103,7 +68,7 @@
         if self.reserve_req_msg["qos"] is None:
             self.reserve_req_msg["qos"] = 0
 
-        '''send_status = registrationserver2.actor_system.ask(
+        """send_status = registrationserver2.actor_system.ask(
             SARAD_MQTT_CLIENT,
             {
                 "CMD": "PUBLISH",
@@ -115,7 +80,7 @@
             },
         )
 
-        return send_status'''
+        return send_status"""
 
     def __send_reserve__(self, msg):
         theLogger.info("Reserve-Request\n")
@@ -141,7 +106,7 @@
             theLogger.info("ERROR: there is no user name!\n")
             return RETURN_MESSAGES.get("ILLEGAL_WRONGFORMAT")
 
-        '''send_reserve_status = registrationserver2.actor_system.ask(
+        """send_reserve_status = registrationserver2.actor_system.ask(
             SARAD_MQTT_CLIENT,
             {
                 "CMD": "PUBLISH",
@@ -152,7 +117,7 @@
                 },
             },
         )
-        return send_reserve_status'''
+        return send_reserve_status"""
 
     def __send_free__(self, msg):
         theLogger.info("Free-Request\n")
@@ -163,7 +128,7 @@
         if self.free_req_msg["Req"] is None:
             self.free_req_msg["Req"] = "free"
 
-        '''send_free_status = registrationserver2.actor_system.ask(
+        """send_free_status = registrationserver2.actor_system.ask(
             SARAD_MQTT_CLIENT,
             {
                 "CMD": "PUBLISH",
@@ -174,14 +139,14 @@
                 },
             },
         )
-        return send_free_status'''
+        return send_free_status"""
 
     def __kill__(self, msg: dict):
         super().__kill__(msg)
         # TODO: clear the used memory space
         # TODO: let sender know this actor is killed
 
-    def __property_store__(self, msg:dict):
+    def __property_store__(self, msg: dict):
         self.is_id = msg.get("Data", None).get("is_id", None)
 
         if self.is_id is None:
@@ -220,7 +185,7 @@
         theLogger.info('The prepare work is done!')
         """
         # Think Again: subscribe some necessary topics once a MQTT Actor is created
-        '''subscribe_status = registrationserver2.actor_system.ask(
+        """subscribe_status = registrationserver2.actor_system.ask(
             SARAD_MQTT_CLIENT,
             {
                 "CMD": "SUBSCRIBE",
@@ -242,7 +207,7 @@
         if subscribe_status != RETURN_MESSAGES.get(
             "OK"
         ) and subscribe_status != RETURN_MESSAGES.get("OK_SKIPPED"):
-            return RETURN_MESSAGES.get("PREPARE_FAILURE")'''
+            return RETURN_MESSAGES.get("PREPARE_FAILURE")"""
 
         return RETURN_MESSAGES.get("OK_SKIPPED")
 
