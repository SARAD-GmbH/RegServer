"""
Created on 2021-02-16

@author: Yixiang
"""
import json
import paho.mqtt.client  as MQTT# type: ignore

from registrationserver2 import actor_system, theLogger
from registrationserver2.modules.device_base_actor import DeviceBaseActor
from registrationserver2.modules.mqtt.message import RETURN_MESSAGES
from enum import Enum, unique

mqtt_req_status = Enum("REQ_STATUS", ("idle", "send_reserve", "reserve_sent", "reserve_accepted", "reserve_refused"))

mqtt_send_status = Enum("SEND_STATUS", ("idle", "to_send", "sent", "send_replied"))

theLogger.info("%s -> %s", __package__, __file__)


class MqttActor(DeviceBaseActor):
    """
    classdocs:
    Actor interacting with a new device
    """

    is_id: str

    instr_id: str

    mqtt_client_adr = None

    # The receiveMessage() is defined in the DeviceBaseActor class
    # "copy" ACCEPTED_MESSAGES of the DeviceBaseActor and add some new methods
    ACCEPTED_MESSAGES = DeviceBaseActor.ACCEPTED_MESSAGES
    
    ACCEPTED_MESSAGES["PREPARE"] = "__prepare__"
    
    # Definition of callback functions for the MQTT client, namely the on_* functions
    def on_connect(
        self, client, userdata, flags, result_code
    ):  # pylint: disable=unused-argument
        """Will be carried out when the client connected to the MQTT self.mqtt_broker."""
        self.rc_conn = result_code
        if self.rc_conn == 1:
            theLogger.info(
                "Connection to MQTT self.mqtt_broker failed. result_code=%s",
                result_code,
            )
        else:
            theLogger.info("Connected with MQTT self.mqtt_broker.")
        # return self.result_code

    def on_disconnect(
        self, client, userdata, result_code
    ):  # pylint: disable=unused-argument
        """Will be carried out when the client disconnected
        from the MQTT self.mqtt_broker."""
        self.rc_disc = result_code
        if self.rc_disc == 1:
            theLogger.info(
                "Disconnection from MQTT-broker failed. result_code=%s", result_code
            )
        else:
            theLogger.info("Gracefully disconnected from MQTT-broker.")

    def on_publish(self, client, userdata, mid):
        self.rc_pub = 0
        theLogger.info(
            "The message with Message-ID %d is published to the broker!\n", mid
        )

    def on_subscribe(self, client, userdata, mid, grant_qos):
        self.rc_sub = 0
        theLogger.info("Subscribed to the topic successfully!\n")

    def on_unsubscribe(self, client, userdata, mid):
        self.rc_uns = 0
        theLogger.info("Unsubscribed to the topic successfully!\n")

<<<<<<< HEAD
    def _send(self, msg: dict):
=======
    def on_message(self, client, userdata, message):
        topic_buf = {}
        theLogger.info(f"message received: {str(message.payload.decode('utf-8'))}")
        theLogger.info(f"message topic: {message.topic}")
        theLogger.info(f"message qos: {message.qos}")
        theLogger.info(f"message retain flag: {message.retain}")
        topic_buf = message.split("/")
        if len(topic_buf) !=3:
            theLogger.warning(f"[MQTT_Message]\tReceived illegal message: topic is {message.topic} and payload is {message.payload}")
        else:
            if topic_buf[0] != self.is_id or topic_buf[1] !=self.instr_id:
                theLogger.warning(f"[MQTT_Message]\tReceived illegal message: topic is {message.topic} and payload is {message.payload}")
            else:
                if topic_buf[2] != "meta" and topic_buf[2] != "msg":
                    pass
                elif topic_buf[2] == "meta":
                    if self.req_status == mqtt_req_status.reserve_sent:
                        if json.load(message.payload).get("Reservation", None).get("Active", None) == True:
                            self.req_status = mqtt_req_status.reserve_accepted
                        else:
                            self.req_status = mqtt_req_status.reserve_refused
                elif topic_buf[2] == "msg":
                    self.binary_reply = json.load(message.payload)
                    self.send_status = mqtt_send_status.send_replied
                else:
                    theLogger.warning(f"[MQTT_Message]\tReceived illegal message: topic is {message.topic} and payload is {message.payload}")
    
    # Definition of methods accessible for the actor system and other actors -> referred to ACCEPTED_MESSAGES
    def __send__(self, msg: dict):
>>>>>>> 459cd064
        if msg is None:
            return RETURN_MESSAGES.get("ILLEGAL_WRONGFORMAT")

        pub_req_msg["topic"] = msg.get("topic", None)
        if pub_req_msg["topic"] is None:
            pub_req_msg["topic"] = "CMD"
        if pub_req_msg["topic"] != "CMD":
            pub_req_msg["topic"] = "CMD"

        pub_req_msg["payload"] = msg.get("payload", None)
        if pub_req_msg["payload"] is None:
            theLogger.info("ERROR: there is no payload of SARAD CMD!\n")
            return RETURN_MESSAGES.get("ILLEGAL_WRONGFORMAT")
        pub_req_msg["qos"] = msg.get("qos", None)
        if pub_req_msg["qos"] is None:
            pub_req_msg["qos"] = 0
        self.send_status = mqtt_send_status.to_send
        send_status = self.__publish(
            {
                #"CMD": "PUBLISH",
                "Data": {
                    "topic": self.allowed_sys_topics[pub_req_msg["topic"]],
                    "payload": pub_req_msg["payload"],
                    "qos": pub_req_msg["qos"],
                },
            }
        )
        if send_status is RETURN_MESSAGES.get("PUBLISH_FAILURE"):
            self.req_status = mqtt_req_status.idle
            return RETURN_MESSAGES.get("SEND_RESERVE_FAILURE")
        self.send_status = mqtt_send_status.sent
        wait_cnt5 = 2000
        while wait_cnt5 != 0:  # Wait max. 2000*0.01s = 20s -> check the reply in on_message()
            if self.send_status == mqtt_send_status.send_replied:
                self.send_status = mqtt_send_status.idle
                break
            else:
                time.sleep(0.01)
                wait_cnt5 = wait_cnt5 - 1
        else:
            self.send_status = mqtt_send_status.idle
            return RETURN_MESSAGES.get("SEND_NO_REPLY")
        return {"RETURN": "OK", "DATA": self.binary_reply}

<<<<<<< HEAD
    def _reserve(self, msg):
        super()._reserve(msg)
        send_reserve_status = actor_system.ask(
            self.mqtt_client_adr,
=======
    def __send_reserve__(self, msg):
        super().__send_reserve__(msg)
        self.req_status = mqtt_req_status.send_reserve
        send_reserve_status = self.__publish(
>>>>>>> 459cd064
            {
                #"CMD": "PUBLISH",
                "Data": {
                    "topic": self.allowed_sys_topics["CTRL"],
                    "payload": json.dump(self.reserve_req_msg),
                    "qos": 0,
                },
            }
        )
        if send_reserve_status is RETURN_MESSAGES.get("PUBLISH_FAILURE"):
            self.req_status = mqtt_req_status.idle
            return RETURN_MESSAGES.get("SEND_RESERVE_FAILURE")
        self.req_status = mqtt_req_status.reserve_sent
        wait_cnt4 = 2000
        while wait_cnt4 != 0:  # Wait max. 2000*0.01s = 20s -> check the reply in on_message()
            if self.req_status == mqtt_req_status.reserve_accepted:
                self.req_status = mqtt_req_status.idle
                break
            elif self.req_status == mqtt_req_status.reserve_refused:
                self.rc_conn = 2
                self.req_status = mqtt_req_status.idle
                return RETURN_MESSAGES.get("RESERVE_REFUSED")
            else:
                time.sleep(0.01)
                wait_cnt4 = wait_cnt4 - 1
        else:
            self.req_status = mqtt_req_status.idle
            return RETURN_MESSAGES.get("RESERVE_NO_REPLY")
        return RETURN_MESSAGES.get("OK_SKIPPED")
        

    def _free(self, msg):
        theLogger.info("Free-Request\n")
        if msg is None:
            return RETURN_MESSAGES.get("ILLEGAL_WRONGFORMAT")
        self.free_req_msg["Req"] = msg.get("Req", None)
        if self.free_req_msg["Req"] is None:
            self.free_req_msg["Req"] = "free"
        send_free_status = self.__publish(
            {
                #"CMD": "PUBLISH",
                "Data": {
                    "topic": self.allowed_sys_topics["CTRL"],
                    "payload": json.dump(self.free_req_msg),
                    "qos": 0,
                },
            }
        )
        if not(
            send_free_status is RETURN_MESSAGES.get("OK")
            or send_free_status is RETURN_MESSAGES.get("OK_SKIPPED")
        ):
            return RETURN_MESSAGES.get("SEND_FREE_FAILURE")      
        return RETURN_MESSAGES.get("OK_SKIPPED")

    def _kill(self, msg: dict):
        super()._kill(msg)
        # TODO: clear the used memory space
        # TODO: let sender know this actor is killed

    def _prepare(self, msg: dict):
        self.is_id = msg.get("Data", None).get("is_id", None)
        if self.is_id is None:
            theLogger.info("ERROR: No Instrument Server ID received!\n")
            return RETURN_MESSAGES.get("ILLEGAL_WRONGFORMAT")
        for k in self.allowed_sys_topics.keys():
            self.allowed_sys_topics[k] = (
                self.is_id + "/" + self.instr_id + self.allowed_sys_topics[k]
            )
        sub_req_msg = {
            #"CMD": "SUBSCRIBE",
            "Data": {"topic": self.allowed_sys_topics["MSG"], "qos": 0},
        }
        subscribe_status = self.__subscribe(sub_req_msg)
        if not (
            subscribe_status is RETURN_MESSAGES.get("OK")
            or subscribe_status is RETURN_MESSAGES.get("OK_SKIPPED")
        ):
            return RETURN_MESSAGES.get("PREPARE_FAILURE")

        sub_req_msg = {
            #"CMD": "SUBSCRIBE",
            "Data": {"topic": self.allowed_sys_topics["META"], "qos": 0},
        }
        subscribe_status = self.__subscribe(sub_req_msg)
        if not (
            subscribe_status is RETURN_MESSAGES.get("OK")
            or subscribe_status is RETURN_MESSAGES.get("OK_SKIPPED")
        ):
            return RETURN_MESSAGES.get("PREPARE_FAILURE")

        return RETURN_MESSAGES.get("OK_SKIPPED")
<<<<<<< HEAD

    def _binary_reply(self, msg):
        # TODO: transfer the binary reply to app/redirector actor
        theLogger.info(
            f"The binary reply ({msg.get('Data').get('payload')}) from the instrument ({msg.get('Data').get('instr_id')}) connected to the IS MQTT ({msg.get('Data').get('is_id')})"
        )
=======
    
    # Definition of methods, namely __*(), not accessible for the actor system and other actors
    def __connect(self) -> dict:
        if self.globalName is None:
            return RETURN_MESSAGES.get("ILLEGAL_STATE")
        self.mqtt_cid = self.globalName + ".client"
        self.instr_id = self.globalName.split(".")[1]
        self.mqtt_broker = 'localhost'
        self.mqttc = MQTT.Client(self.mqtt_cid)
        self.mqttc.reinitialise()
        self.mqttc.on_connect = self.on_connect
        self.mqttc.on_disconnect = self.on_disconnect
        self.mqttc.on_message = self.on_message
        self.mqttc.on_publish = self.on_publish
        self.mqttc.on_subscribe = self.on_subscribe
        self.mqttc.on_unsubscribe = self.on_unsubscribe
        self.mqttc.connect(self.mqtt_broker)
        wait_cnt0 = 3
        while wait_cnt0 != 0:  # Wait only 3*2s = 6s
            if self.rc_conn == 0:
                self.rc_conn = 2
                break
            elif self.rc_conn == 1:
                self.rc_conn = 2
                return RETURN_MESSAGES.get("CONNECTION_FAILURE")
            else:
                time.sleep(2)
                wait_cnt0 = wait_cnt0 - 1
        else:
            return RETURN_MESSAGES.get("CONNECTION_NO_RESPONSE")
        return RETURN_MESSAGES.get("OK_SKIPPED")
    
    def __publish(self, msg:dict)->dict:
        self.mqtt_topic = msg.get("Data", None).get("topic", None)
        if self.mqtt_topic is None:
            return RETURN_MESSAGES.get("ILLEGAL_WRONGFORMAT")
        self.mqtt_payload = msg.get("Data", None).get("payload", None)
        self.mqtt_qos = msg.get("Data", None).get("qos", None)
        self.mqttc.publish(self.mqtt_topic, self.mqtt_payload, self.mqtt_qos)
        wait_cnt1 = 3
        while wait_cnt1 != 0:  # Wait only 3*2s = 6s
            if self.rc_pub == 1:
                time.sleep(2)
                wait_cnt1 = wait_cnt1 - 1
                theLogger.info("Waiting for the on_publish being called\n")
            else:
                self.rc_pub = 1
                break
        else:
            theLogger.info("on_publish not called: PUBLISH FAILURE!\n")
            return RETURN_MESSAGES.get("PUBLISH_FAILURE")
        return RETURN_MESSAGES.get("OK_SKIPPED")
    
    def __subscribe(self, msg:dict)->dict:
        self.mqtt_topic = msg.get("Data", None).get("topic", None)
        if self.mqtt_topic is None:
            return RETURN_MESSAGES.get("ILLEGAL_WRONGFORMAT")
        self.mqtt_qos = msg.get("Data", None).get("qos", None)
        if self.mqtt_qos is None:
            self.mqtt_qos = 0
        self.mqttc.subscribe(self.mqtt_topic, self.mqtt_qos)
        wait_cnt2 = 3
        while wait_cnt2 != 0:  # Wait only 3*2s = 6s
            if self.rc_sub == 1:
                time.sleep(2)
                wait_cnt2 = wait_cnt2 - 1
                theLogger.info("Waiting for the on_subscribe being called\n")
            else:
                self.rc_sub = 1
                break
        else:
            theLogger.info("on_subscribe not called: SUBSCRIBE FAILURE!\n")
            return RETURN_MESSAGES.get("SUBSCRIBE_FAILURE")
        return RETURN_MESSAGES.get("OK_SKIPPED")
    
    def __unsubscribe(self, msg:dict)->dict:
        self.mqtt_topic = msg.get("Data", None).get("topic", None)
        if self.mqtt_topic is None:
            return RETURN_MESSAGES.get("ILLEGAL_WRONGFORMAT")
        self.mqttc.unsubscribe(self.mqtt_topic)
        wait_cnt3 = 3
        while wait_cnt3 != 0:  # Wait only 3*2s = 6s
            if self.rc_uns == 1:
                time.sleep(2)
                wait_cnt3 = wait_cnt3 - 1
                theLogger.info("Waiting for the on_unsubscribe being called\n")
            else:
                self.rc_uns = 1
                break
        else:
            theLogger.info("on_unsubscribe not called: UNSUBSCRIBE FAILURE!\n")
            return RETURN_MESSAGES.get("UNSUBSCRIBE_FAILURE")
>>>>>>> 459cd064
        return RETURN_MESSAGES.get("OK_SKIPPED")

    def __init__(self):
        super().__init__()
        self.rc_conn = 2
        self.rc_disc = 2
        self.rc_pub = 1
        self.rc_sub = 1
        self.rc_uns = 1
        self.req_status = mqtt_req_status.idle
        self.send_status = mqtt_send_status.idle
        self.binary_reply = b""
        self.mqtt_cid = self.globalName + ".client"
        self.instr_id = self.globalName.split("/")[1]
        _re = self.__connect()
        theLogger.info(f"[CONN]\tThe client ({self.mqtt_cid}): {_re}")
        if _re is RETURN_MESSAGES.get("OK_SKIPPED"):
            self.mqttc.loop_start()<|MERGE_RESOLUTION|>--- conflicted
+++ resolved
@@ -4,14 +4,17 @@
 @author: Yixiang
 """
 import json
-import paho.mqtt.client  as MQTT# type: ignore
-
+from enum import Enum, unique
+
+import paho.mqtt.client as MQTT  # type: ignore
 from registrationserver2 import actor_system, theLogger
 from registrationserver2.modules.device_base_actor import DeviceBaseActor
 from registrationserver2.modules.mqtt.message import RETURN_MESSAGES
-from enum import Enum, unique
-
-mqtt_req_status = Enum("REQ_STATUS", ("idle", "send_reserve", "reserve_sent", "reserve_accepted", "reserve_refused"))
+
+mqtt_req_status = Enum(
+    "REQ_STATUS",
+    ("idle", "send_reserve", "reserve_sent", "reserve_accepted", "reserve_refused"),
+)
 
 mqtt_send_status = Enum("SEND_STATUS", ("idle", "to_send", "sent", "send_replied"))
 
@@ -33,9 +36,9 @@
     # The receiveMessage() is defined in the DeviceBaseActor class
     # "copy" ACCEPTED_MESSAGES of the DeviceBaseActor and add some new methods
     ACCEPTED_MESSAGES = DeviceBaseActor.ACCEPTED_MESSAGES
-    
+
     ACCEPTED_MESSAGES["PREPARE"] = "__prepare__"
-    
+
     # Definition of callback functions for the MQTT client, namely the on_* functions
     def on_connect(
         self, client, userdata, flags, result_code
@@ -78,9 +81,6 @@
         self.rc_uns = 0
         theLogger.info("Unsubscribed to the topic successfully!\n")
 
-<<<<<<< HEAD
-    def _send(self, msg: dict):
-=======
     def on_message(self, client, userdata, message):
         topic_buf = {}
         theLogger.info(f"message received: {str(message.payload.decode('utf-8'))}")
@@ -88,17 +88,26 @@
         theLogger.info(f"message qos: {message.qos}")
         theLogger.info(f"message retain flag: {message.retain}")
         topic_buf = message.split("/")
-        if len(topic_buf) !=3:
-            theLogger.warning(f"[MQTT_Message]\tReceived illegal message: topic is {message.topic} and payload is {message.payload}")
-        else:
-            if topic_buf[0] != self.is_id or topic_buf[1] !=self.instr_id:
-                theLogger.warning(f"[MQTT_Message]\tReceived illegal message: topic is {message.topic} and payload is {message.payload}")
+        if len(topic_buf) != 3:
+            theLogger.warning(
+                f"[MQTT_Message]\tReceived illegal message: topic is {message.topic} and payload is {message.payload}"
+            )
+        else:
+            if topic_buf[0] != self.is_id or topic_buf[1] != self.instr_id:
+                theLogger.warning(
+                    f"[MQTT_Message]\tReceived illegal message: topic is {message.topic} and payload is {message.payload}"
+                )
             else:
                 if topic_buf[2] != "meta" and topic_buf[2] != "msg":
                     pass
                 elif topic_buf[2] == "meta":
                     if self.req_status == mqtt_req_status.reserve_sent:
-                        if json.load(message.payload).get("Reservation", None).get("Active", None) == True:
+                        if (
+                            json.load(message.payload)
+                            .get("Reservation", None)
+                            .get("Active", None)
+                            == True
+                        ):
                             self.req_status = mqtt_req_status.reserve_accepted
                         else:
                             self.req_status = mqtt_req_status.reserve_refused
@@ -106,11 +115,12 @@
                     self.binary_reply = json.load(message.payload)
                     self.send_status = mqtt_send_status.send_replied
                 else:
-                    theLogger.warning(f"[MQTT_Message]\tReceived illegal message: topic is {message.topic} and payload is {message.payload}")
-    
+                    theLogger.warning(
+                        f"[MQTT_Message]\tReceived illegal message: topic is {message.topic} and payload is {message.payload}"
+                    )
+
     # Definition of methods accessible for the actor system and other actors -> referred to ACCEPTED_MESSAGES
-    def __send__(self, msg: dict):
->>>>>>> 459cd064
+    def _send(self, msg: dict):
         if msg is None:
             return RETURN_MESSAGES.get("ILLEGAL_WRONGFORMAT")
 
@@ -130,7 +140,7 @@
         self.send_status = mqtt_send_status.to_send
         send_status = self.__publish(
             {
-                #"CMD": "PUBLISH",
+                # "CMD": "PUBLISH",
                 "Data": {
                     "topic": self.allowed_sys_topics[pub_req_msg["topic"]],
                     "payload": pub_req_msg["payload"],
@@ -143,7 +153,9 @@
             return RETURN_MESSAGES.get("SEND_RESERVE_FAILURE")
         self.send_status = mqtt_send_status.sent
         wait_cnt5 = 2000
-        while wait_cnt5 != 0:  # Wait max. 2000*0.01s = 20s -> check the reply in on_message()
+        while (
+            wait_cnt5 != 0
+        ):  # Wait max. 2000*0.01s = 20s -> check the reply in on_message()
             if self.send_status == mqtt_send_status.send_replied:
                 self.send_status = mqtt_send_status.idle
                 break
@@ -155,19 +167,12 @@
             return RETURN_MESSAGES.get("SEND_NO_REPLY")
         return {"RETURN": "OK", "DATA": self.binary_reply}
 
-<<<<<<< HEAD
     def _reserve(self, msg):
         super()._reserve(msg)
-        send_reserve_status = actor_system.ask(
-            self.mqtt_client_adr,
-=======
-    def __send_reserve__(self, msg):
-        super().__send_reserve__(msg)
         self.req_status = mqtt_req_status.send_reserve
         send_reserve_status = self.__publish(
->>>>>>> 459cd064
             {
-                #"CMD": "PUBLISH",
+                # "CMD": "PUBLISH",
                 "Data": {
                     "topic": self.allowed_sys_topics["CTRL"],
                     "payload": json.dump(self.reserve_req_msg),
@@ -180,7 +185,9 @@
             return RETURN_MESSAGES.get("SEND_RESERVE_FAILURE")
         self.req_status = mqtt_req_status.reserve_sent
         wait_cnt4 = 2000
-        while wait_cnt4 != 0:  # Wait max. 2000*0.01s = 20s -> check the reply in on_message()
+        while (
+            wait_cnt4 != 0
+        ):  # Wait max. 2000*0.01s = 20s -> check the reply in on_message()
             if self.req_status == mqtt_req_status.reserve_accepted:
                 self.req_status = mqtt_req_status.idle
                 break
@@ -195,7 +202,6 @@
             self.req_status = mqtt_req_status.idle
             return RETURN_MESSAGES.get("RESERVE_NO_REPLY")
         return RETURN_MESSAGES.get("OK_SKIPPED")
-        
 
     def _free(self, msg):
         theLogger.info("Free-Request\n")
@@ -206,7 +212,7 @@
             self.free_req_msg["Req"] = "free"
         send_free_status = self.__publish(
             {
-                #"CMD": "PUBLISH",
+                # "CMD": "PUBLISH",
                 "Data": {
                     "topic": self.allowed_sys_topics["CTRL"],
                     "payload": json.dump(self.free_req_msg),
@@ -214,11 +220,11 @@
                 },
             }
         )
-        if not(
+        if not (
             send_free_status is RETURN_MESSAGES.get("OK")
             or send_free_status is RETURN_MESSAGES.get("OK_SKIPPED")
         ):
-            return RETURN_MESSAGES.get("SEND_FREE_FAILURE")      
+            return RETURN_MESSAGES.get("SEND_FREE_FAILURE")
         return RETURN_MESSAGES.get("OK_SKIPPED")
 
     def _kill(self, msg: dict):
@@ -236,7 +242,7 @@
                 self.is_id + "/" + self.instr_id + self.allowed_sys_topics[k]
             )
         sub_req_msg = {
-            #"CMD": "SUBSCRIBE",
+            # "CMD": "SUBSCRIBE",
             "Data": {"topic": self.allowed_sys_topics["MSG"], "qos": 0},
         }
         subscribe_status = self.__subscribe(sub_req_msg)
@@ -247,7 +253,7 @@
             return RETURN_MESSAGES.get("PREPARE_FAILURE")
 
         sub_req_msg = {
-            #"CMD": "SUBSCRIBE",
+            # "CMD": "SUBSCRIBE",
             "Data": {"topic": self.allowed_sys_topics["META"], "qos": 0},
         }
         subscribe_status = self.__subscribe(sub_req_msg)
@@ -258,22 +264,14 @@
             return RETURN_MESSAGES.get("PREPARE_FAILURE")
 
         return RETURN_MESSAGES.get("OK_SKIPPED")
-<<<<<<< HEAD
-
-    def _binary_reply(self, msg):
-        # TODO: transfer the binary reply to app/redirector actor
-        theLogger.info(
-            f"The binary reply ({msg.get('Data').get('payload')}) from the instrument ({msg.get('Data').get('instr_id')}) connected to the IS MQTT ({msg.get('Data').get('is_id')})"
-        )
-=======
-    
+
     # Definition of methods, namely __*(), not accessible for the actor system and other actors
     def __connect(self) -> dict:
         if self.globalName is None:
             return RETURN_MESSAGES.get("ILLEGAL_STATE")
         self.mqtt_cid = self.globalName + ".client"
         self.instr_id = self.globalName.split(".")[1]
-        self.mqtt_broker = 'localhost'
+        self.mqtt_broker = "localhost"
         self.mqttc = MQTT.Client(self.mqtt_cid)
         self.mqttc.reinitialise()
         self.mqttc.on_connect = self.on_connect
@@ -297,8 +295,8 @@
         else:
             return RETURN_MESSAGES.get("CONNECTION_NO_RESPONSE")
         return RETURN_MESSAGES.get("OK_SKIPPED")
-    
-    def __publish(self, msg:dict)->dict:
+
+    def __publish(self, msg: dict) -> dict:
         self.mqtt_topic = msg.get("Data", None).get("topic", None)
         if self.mqtt_topic is None:
             return RETURN_MESSAGES.get("ILLEGAL_WRONGFORMAT")
@@ -318,8 +316,8 @@
             theLogger.info("on_publish not called: PUBLISH FAILURE!\n")
             return RETURN_MESSAGES.get("PUBLISH_FAILURE")
         return RETURN_MESSAGES.get("OK_SKIPPED")
-    
-    def __subscribe(self, msg:dict)->dict:
+
+    def __subscribe(self, msg: dict) -> dict:
         self.mqtt_topic = msg.get("Data", None).get("topic", None)
         if self.mqtt_topic is None:
             return RETURN_MESSAGES.get("ILLEGAL_WRONGFORMAT")
@@ -340,8 +338,8 @@
             theLogger.info("on_subscribe not called: SUBSCRIBE FAILURE!\n")
             return RETURN_MESSAGES.get("SUBSCRIBE_FAILURE")
         return RETURN_MESSAGES.get("OK_SKIPPED")
-    
-    def __unsubscribe(self, msg:dict)->dict:
+
+    def __unsubscribe(self, msg: dict) -> dict:
         self.mqtt_topic = msg.get("Data", None).get("topic", None)
         if self.mqtt_topic is None:
             return RETURN_MESSAGES.get("ILLEGAL_WRONGFORMAT")
@@ -358,7 +356,6 @@
         else:
             theLogger.info("on_unsubscribe not called: UNSUBSCRIBE FAILURE!\n")
             return RETURN_MESSAGES.get("UNSUBSCRIBE_FAILURE")
->>>>>>> 459cd064
         return RETURN_MESSAGES.get("OK_SKIPPED")
 
     def __init__(self):
