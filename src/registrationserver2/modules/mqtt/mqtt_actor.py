--- conflicted
+++ resolved
@@ -15,14 +15,7 @@
 from overrides import overrides  # type: ignore
 from registrationserver2 import logger
 from registrationserver2.modules.device_base_actor import DeviceBaseActor
-<<<<<<< HEAD
-from registrationserver2.modules.mqtt.message import RETURN_MESSAGES
-# from registrationserver2.modules.mqtt.mqtt_client_actor import MqttClientActor
-#from thespian.actors import ActorSystem  # type: ignore
-from thespian.actors import ActorExitRequest, ChildActorExited, WakeupMessage
-=======
 from registrationserver2.modules.messages import RETURN_MESSAGES
->>>>>>> 9282eacd
 
 logger.info("%s -> %s", __package__, __file__)
 
@@ -366,22 +359,9 @@
                         "ERROR_CODE": RETURN_MESSAGES["OK"]["ERROR_CODE"],
                         "RESULT": {"DATA": self.reply_to_wait_for["SEND"]["Reply"]},
                     }
-<<<<<<< HEAD
-                    # self.send(self.REPLY_TO_WAIT_FOR["SEND"]["Sender"], _re)
-                    self.send(self.REPLY_TO_WAIT_FOR["SEND"]["Sender"], _re)
-                    return
-                else:
-                    logger.warning(
-                        "MQTT Actor '%s' receives a binary reply '%s' with a unexpected CMD ID '%s' from the instrument '%s'",
-                        self.globalName,
-                        payload,
-                        re_cmd_id,
-                        self.instr_id,
-=======
                     self.send(
                         self.my_redirector,
                         _re,
->>>>>>> 9282eacd
                     )
                     return
                 logger.warning(
