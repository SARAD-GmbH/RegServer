--- conflicted
+++ resolved
@@ -264,12 +264,8 @@
                 # self.wakeupAfter(datetime.timedelta(seconds=0.01), payload="STANDBY")
                 if not self.queue_to_parse.empty():
                     ActorSystem().tell(self.myAddress, {"CMD": "STANDBY", "PAR": None})
-<<<<<<< HEAD
                     #self.wakeupAfter(datetime.timedelta(seconds=0.01), payload="STANDBY")
         
-=======
-
->>>>>>> 8371e0d7
     """
     def _standby(self):
         logger.info("STANDBY")
@@ -522,23 +518,9 @@
                 self.mid[self.work_state] = info.mid
                 self.requester = sender
                 """
-        # self.wakeupAfter(datetime.timedelta(seconds=0.01), payload="STANDBY")
-        # return
         self.work_state = "STANDBY"
-<<<<<<< HEAD
         #self.wakeupAfter(datetime.timedelta(seconds=0.01), payload="STANDBY")
-        '''
-=======
-        self.wakeupAfter(datetime.timedelta(seconds=0.01), payload="STANDBY")
-        """
->>>>>>> 8371e0d7
-        info = self.mqttc.publish(self.mqtt_topic, payload=self.mqtt_payload, qos=self.mqtt_qos, retain=self.retain)
-        info.wait_for_publish()
-        if info.rc != 0:
-            return RETURN_MESSAGES.get("PUBLISH_FAILURE")
-        else:
-            return RETURN_MESSAGES.get("OK_SKIPPED")
-        """
+        return
 
     def _subscribe(self, msg: dict, sender) -> None:
         self.work_state = "SUBSCRIBE"
