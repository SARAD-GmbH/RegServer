--- conflicted
+++ resolved
@@ -1,10 +1,6 @@
-<<<<<<< HEAD
 #from typing import Dict
 
 #MQTT_ACTOR_ADRs: Dict[str, str] = {}  # A dictionary for storing the addresses of MQTT Actors
-=======
-MQTT_ACTOR_ADRs: dict = {}  # A dictionary for storing the addresses of MQTT Actors
->>>>>>> 60518be3
 """
 Struture of MQTT_ACTOR_ADRs:
 MQTT_ACTOR_ADRs = {
@@ -14,7 +10,7 @@
 }
 """
 
-MQTT_CLIENT_RESULTs: dict = {}  # A dictionary for storing the work results of the MQTT Client Actor
+#MQTT_CLIENT_RESULTs: dict = {}  # A dictionary for storing the work results of the MQTT Client Actor
 """
 Structure of MQTT_CLIENT_RESULTs:
 MQTT_CLIENT_RESULTs = {
