"""Main actor of the Registration Server -- implementation for RFC 2217

:Created:
    2020-10-14

:Authors:
    | Riccardo Förster <foerster@sarad.de>,
    | Michael Strey <strey@sarad.de>

.. uml :: uml-rfc2217_actor.puml
"""

import socket
import time

from overrides import overrides  # type: ignore
from registrationserver.actor_messages import KillMsg, RxBinaryMsg
from registrationserver.logger import logger
from registrationserver.modules.device_actor import DeviceBaseActor
from registrationserver.shutdown import is_flag_set

logger.debug("%s -> %s", __package__, __file__)

CMD_CYCLE_TIMEOUT = 1


class Rfc2217Actor(DeviceBaseActor):
    """Actor for dealing with RFC2217 Connections, creates and maintains
    a RFC2217Protocol handler and relays messages towards it
    https://pythonhosted.org/pyserial/pyserial_api.html#module-serial.aio"""

    @overrides
    def __init__(self):
        super().__init__()
<<<<<<< HEAD
        self.__port: serial.rfc2217.Serial = None
        logger.debug("RFC2217 actor created.")

    def _connect(self):
        """internal Function to connect to instrument server 2 over rfc2217"""
        if self.device_status:
            address = self.device_status.get("Remote", {}).get("Address", None)
            port = self.device_status.get("Remote", {}).get("Port", None)
            if not address or not port:
                return False
            port_ident = rf"rfc2217://{address}:{port}"
        if port_ident and not (self.__port and self.__port.is_open):
            try:
                self.__port = serial.rfc2217.Serial(port_ident)
                # move the send ( test if connection is up and if not create)
            except Exception as exception:  # pylint: disable=broad-except
                logger.error(exception)
                logger.critical(
                    "Fatal error connecting Instrument Server. Killing myself."
=======
        self._socket = None
        self._is_host = None
        self._is_port = None

    def receiveMsg_SetupIs1ActorMsg(self, msg, _sender):
        # pylint: disable=invalid-name
        """Handler for SetupIs1ActorMsg containing setup information
        that is special to the IS1 device actor"""
        self._is_port = msg.is_port
        self._is_host = msg.is_host

    def _establish_socket(self):
        if self._socket is None:
            socket.setdefaulttimeout(1)
            self._socket = socket.socket(socket.AF_INET, socket.SOCK_STREAM)
            retry = True
            counter = 5
            while retry and counter:
                try:
                    logger.debug(
                        "Trying to connect %s:%d", self._is_host, self._is_port
                    )
                    self._socket.connect((self._is_host, self._is_port))
                    retry = False
                    return True
                except ConnectionRefusedError:
                    counter = counter - 1
                    logger.debug("%d retries left", counter)
                    time.sleep(1)
            if retry:
                logger.error(
                    "Connection refused on %s:%d", self._is_host, self._is_port
>>>>>>> b3a01ab8
                )
                self.send(self.myAddress, KillMsg())
                return False
        else:
            return True

    def _destroy_socket(self):
        if self._socket is not None:
            try:
                self._socket.shutdown(socket.SHUT_RDWR)
                self._socket.close()
            except OSError as exception:
                logger.warning(exception)
            self._socket = None
            logger.debug("Socket shutdown and closed.")

    def _send_via_socket(self, msg):
        retry = True
        counter = 5
        while retry and counter:
            try:
                self._socket.sendall(msg)
                retry = False
            except OSError as exception:
                logger.error(exception)
                try:
                    self._establish_socket()
                except OSError as re_exception:
                    logger.error("Failed to re-establish socket: %s", re_exception)
                counter = counter - 1
                logger.debug("%d retries left", counter)
                time.sleep(1)
        if retry:
            logger.error("Cannot send to IS1")
            self.send(self.myAddress, KillMsg())

    def receiveMsg_TxBinaryMsg(self, msg, sender):
        # pylint: disable=invalid-name
        """Handler for TxBinaryMsg from App to Instrument."""
        logger.debug("%s for %s from %s", msg, self.my_id, sender)
        if not self._establish_socket():
            logger.error("Can't establish the client socket.")
            return
        self._send_via_socket(msg.data)
        try:
            reply = self._socket.recv(1024)
        except TimeoutError:
            logger.error("Timeout on waiting for reply from IS")
            self.send(self.myAddress, KillMsg())
            return
        return_message = RxBinaryMsg(reply)
        self.send(self.redirector_actor(), return_message)

    @overrides
    def receiveMsg_FreeDeviceMsg(self, msg, sender):
        self._destroy_socket()
        super().receiveMsg_FreeDeviceMsg(msg, sender)

    @overrides
    def receiveMsg_KillMsg(self, msg, sender):
        self._destroy_socket()
        super().receiveMsg_KillMsg(msg, sender)

    @overrides
    def _reserve_at_is(self):
        # pylint: disable=unused-argument, no-self-use
        """Reserve the requested instrument at the instrument server. This function has
        to be implemented (overridden) in the protocol specific modules.
        TODO: Read the reply from the REST API of the Instrument Server.
        In this dummy we suppose, that the instrument is always available for us.
        """
        self._forward_reservation(True)<|MERGE_RESOLUTION|>--- conflicted
+++ resolved
@@ -32,27 +32,6 @@
     @overrides
     def __init__(self):
         super().__init__()
-<<<<<<< HEAD
-        self.__port: serial.rfc2217.Serial = None
-        logger.debug("RFC2217 actor created.")
-
-    def _connect(self):
-        """internal Function to connect to instrument server 2 over rfc2217"""
-        if self.device_status:
-            address = self.device_status.get("Remote", {}).get("Address", None)
-            port = self.device_status.get("Remote", {}).get("Port", None)
-            if not address or not port:
-                return False
-            port_ident = rf"rfc2217://{address}:{port}"
-        if port_ident and not (self.__port and self.__port.is_open):
-            try:
-                self.__port = serial.rfc2217.Serial(port_ident)
-                # move the send ( test if connection is up and if not create)
-            except Exception as exception:  # pylint: disable=broad-except
-                logger.error(exception)
-                logger.critical(
-                    "Fatal error connecting Instrument Server. Killing myself."
-=======
         self._socket = None
         self._is_host = None
         self._is_port = None
@@ -85,7 +64,6 @@
             if retry:
                 logger.error(
                     "Connection refused on %s:%d", self._is_host, self._is_port
->>>>>>> b3a01ab8
                 )
                 self.send(self.myAddress, KillMsg())
                 return False
