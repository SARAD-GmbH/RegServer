"""Main actor of the Registration Server -- implementation for local connection

Created
    2021-06-01

Authors
    Michael Strey <strey@sarad.de>
    Riccardo Förster <foerster@sarad.de>,

.. uml :: uml-usb_actor.puml
"""
import json

import sarad.cluster
from overrides import overrides  # type: ignore
from registrationserver.logger import logger
from registrationserver.modules.device_actor import DeviceBaseActor
from registrationserver.modules.messages import RETURN_MESSAGES
from thespian.actors import Actor

logger.debug("%s -> %s", __package__, __file__)


class UsbActor(DeviceBaseActor):
    """Actor for dealing with direct serial connections via USB or RS-232"""

    ACCEPTED_RETURNS = {
        "SETUP": "_return_with_socket",
        "KILL": "_return_from_kill",
        "SEND": "_return_from_send",
    }

    @overrides
    def __init__(self):
        logger.debug("Initialize a new USB actor.")
        super().__init__()
        self.instrument = None
        self._cluster = None
        logger.info("USB actor created.")

    @overrides
    def _setup(self, msg: dict, sender) -> None:
        self._cluster = self.createActor(Actor, globalName="cluster")
        self.instrument = self.globalName.split(".")[0]
        try:
            data = json.loads(msg["PAR"])
            serial_port = data["Serial"]
            logger.debug(serial_port)
        except Exception as this_exception:  # pylint: disable=broad-except
            logger.critical(
                "Error during setup of USB device actor %s -- kill actor for a restart",
                this_exception,
            )
            self._kill(msg, sender)
        return super()._setup(msg, sender)

    def _send(self, msg: dict, sender) -> None:
        cmd = msg["PAR"]["DATA"]
        logger.debug("Actor %s received: %s", self.globalName, cmd)
<<<<<<< HEAD
        reply = self.instrument.get_message_payload(cmd, 3)["raw"]
=======
        self.send(
            self._cluster,
            {"CMD": "SEND", "PAR": {"DATA": cmd, "Instrument": self.instrument}},
        )

    def _return_from_send(self, msg: dict, sender):
        reply = msg["RESULT"]["DATA"]
>>>>>>> c51a874e
        logger.debug("and got reply from instrument: %s", reply)
        return_message = {
            "RETURN": "SEND",
            "ERROR_CODE": RETURN_MESSAGES["OK"]["ERROR_CODE"],
            "RESULT": {"DATA": reply},
        }
        self.send(self.my_redirector, return_message)

    @overrides
    def _reserve_at_is(self):
        # pylint: disable=unused-argument, no-self-use
        """Reserve the requested instrument.
        In this dummy we suppose, that the instrument is always available for us.
        """
        self._forward_reservation(True)


if __name__ == "__main__":
    pass<|MERGE_RESOLUTION|>--- conflicted
+++ resolved
@@ -57,9 +57,6 @@
     def _send(self, msg: dict, sender) -> None:
         cmd = msg["PAR"]["DATA"]
         logger.debug("Actor %s received: %s", self.globalName, cmd)
-<<<<<<< HEAD
-        reply = self.instrument.get_message_payload(cmd, 3)["raw"]
-=======
         self.send(
             self._cluster,
             {"CMD": "SEND", "PAR": {"DATA": cmd, "Instrument": self.instrument}},
@@ -67,7 +64,6 @@
 
     def _return_from_send(self, msg: dict, sender):
         reply = msg["RESULT"]["DATA"]
->>>>>>> c51a874e
         logger.debug("and got reply from instrument: %s", reply)
         return_message = {
             "RETURN": "SEND",
