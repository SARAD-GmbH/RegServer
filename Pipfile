--- conflicted
+++ resolved
@@ -27,11 +27,8 @@
 keyboard = "*"
 polling2 = "*"
 pefile = "*"
-<<<<<<< HEAD
 pyinstaller = "*"
-=======
 toml = "*"
->>>>>>> a5d92f2a
 
 [requires]
 python_version = "3"