--- conflicted
+++ resolved
@@ -689,7 +689,6 @@
             ],
             "markers": "python_version < '4' and python_full_version >= '3.6.3'",
             "version": "==12.5.1"
-<<<<<<< HEAD
         },
         "setuptools": {
             "hashes": [
@@ -698,8 +697,6 @@
             ],
             "markers": "python_version >= '3.7'",
             "version": "==63.2.0"
-=======
->>>>>>> 04d50310
         },
         "six": {
             "hashes": [
