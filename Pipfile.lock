{
    "_meta": {
        "hash": {
<<<<<<< HEAD
            "sha256": "ac6121a599f1bc84e62c334e82b7f44bb0a66a97faecd0588fa83b663b456c12"
            "sha256": "b94a52b64c406d4dd72e2b7b3b47e5c2d3569ec9b90923cda21b1d05b02b2696"
=======
            "sha256": "3f9f51d30914a8d0d2abb64b21e084103cd8dc0549acbeca3aeaa4d5ffa99c6b"
>>>>>>> 0a1e7500
        },
        "pipfile-spec": 6,
        "requires": {
            "python_version": "3"
        },
        "sources": [
            {
                "name": "pypi",
                "url": "https://pypi.org/simple",
                "verify_ssl": true
            }
        ]
    },
    "default": {
        "appdirs": {
            "hashes": [
                "sha256:7d5d0167b2b1ba821647616af46a749d1c653740dd0d2415100fe26e27afdf41",
                "sha256:a841dacd6b99318a741b166adb07e19ee71a274450e68237b4650ca1055ab128"
            ],
            "index": "pypi",
            "version": "==1.4.4"
        },
        "bitvector": {
            "hashes": [
                "sha256:cac2fbccf11e325115827ed7be03e5fd62615227b0bbf3fa5a18a842a221839c"
            ],
            "version": "==3.5.0"
        },
        "click": {
            "hashes": [
                "sha256:8c04c11192119b1ef78ea049e0a6f0463e4c48ef00a30160c704337586f3ad7a",
                "sha256:fba402a4a47334742d782209a7c79bc448911afe1149d07bdabdf480b3e2f4b6"
            ],
            "index": "pypi",
            "version": "==8.0.1"
        },
        "click-log": {
            "hashes": [
                "sha256:16fd1ca3fc6b16c98cea63acf1ab474ea8e676849dc669d86afafb0ed7003124",
                "sha256:eee14dc37cdf3072158570f00406572f9e03e414accdccfccd4c538df9ae322c"
            ],
            "version": "==0.3.2"
        },
        "colorama": {
            "hashes": [
                "sha256:5941b2b48a20143d2267e95b1c2a7603ce057ee39fd88e7329b0c292aa16869b",
                "sha256:9f47eda37229f68eee03b24b9748937c7dc3868f906e8ba69fbcbdd3bc5dc3e2"
            ],
            "markers": "platform_system == 'Windows'",
            "version": "==0.4.4"
        },
        "dataclasses": {
            "hashes": [
                "sha256:0201d89fa866f68c8ebd9d08ee6ff50c0b255f8ec63a71c16fda7af82bb887bf",
                "sha256:8479067f342acf957dc82ec415d355ab5edb7e7646b90dc6e2fd1d96ad084c97"
            ],
            "markers": "python_version < '3.7'",
            "version": "==0.8"
	},
        "data-collector": {
            "editable": true,
            "git": "https://github.com/SARAD-GmbH/data_collector.git",
            "ref": "44233c244a2fbe9f2ec237be5a796eb498c33d19"
        },
        "filelock": {
            "hashes": [
                "sha256:18d82244ee114f543149c66a6e0c14e9c4f8a1044b5cdaadd0f82159d6a6ff59",
                "sha256:929b7d63ec5b7d6b71b0fa5ac14e030b3f70b75747cef1b10da9b879fef15836"
            ],
            "version": "==3.0.12"
        },
        "flask": {
            "hashes": [
                "sha256:1c4c257b1892aec1398784c63791cbaa43062f1f7aeb555c4da961b20ee68f55",
                "sha256:a6209ca15eb63fc9385f38e452704113d679511d9574d09b2cf9183ae7d20dc9"
            ],
            "index": "pypi",
            "version": "==2.0.1"
        },
        "hashids": {
            "hashes": [
                "sha256:6c3dc775e65efc2ce2c157a65acb776d634cb814598f406469abef00ae3f635c",
                "sha256:8bddd1acba501bfc9306e7e5a99a1667f4f2cacdc20cbd70bcc5ddfa5147c94c"
            ],
            "index": "pypi",
            "version": "==1.3.1"
        },
        "ifaddr": {
            "hashes": [
                "sha256:1f9e8a6ca6f16db5a37d3356f07b6e52344f6f9f7e806d618537731669eb1a94",
                "sha256:d1f603952f0a71c9ab4e705754511e4e03b02565bc4cec7188ad6415ff534cd3"
            ],
            "version": "==0.1.7"
        },
        "importlib-metadata": {
            "hashes": [
                "sha256:2d932ea08814f745863fd20172fe7de4794ad74567db78f2377343e24520a5b6",
                "sha256:c2e27fa8b6c8b34ebfcd4056ae2ca290e36250d1fbeceec85c1c67c711449fac"
            ],
            "markers": "python_version < '3.8'",
            "version": "==4.3.1"
        },
        "itsdangerous": {
            "hashes": [
                "sha256:5174094b9637652bdb841a3029700391451bd092ba3db90600dea710ba28e97c",
                "sha256:9e724d68fc22902a1435351f84c3fb8623f303fffcc566a4cb952df8c572cff0"
            ],
            "markers": "python_version >= '3.6'",
            "version": "==2.0.1"
        },
        "jinja2": {
            "hashes": [
                "sha256:1f06f2da51e7b56b8f238affdd6b4e2c61e39598a378cc49345bc1bd42a978a4",
                "sha256:703f484b47a6af502e743c9122595cc812b0271f661722403114f71a79d0f5a4"
            ],
            "markers": "python_version >= '3.6'",
            "version": "==3.0.1"
        },
        "markupsafe": {
            "hashes": [
                "sha256:01a9b8ea66f1658938f65b93a85ebe8bc016e6769611be228d797c9d998dd298",
                "sha256:023cb26ec21ece8dc3907c0e8320058b2e0cb3c55cf9564da612bc325bed5e64",
                "sha256:0446679737af14f45767963a1a9ef7620189912317d095f2d9ffa183a4d25d2b",
                "sha256:0717a7390a68be14b8c793ba258e075c6f4ca819f15edfc2a3a027c823718567",
                "sha256:0955295dd5eec6cb6cc2fe1698f4c6d84af2e92de33fbcac4111913cd100a6ff",
                "sha256:10f82115e21dc0dfec9ab5c0223652f7197feb168c940f3ef61563fc2d6beb74",
                "sha256:1d609f577dc6e1aa17d746f8bd3c31aa4d258f4070d61b2aa5c4166c1539de35",
                "sha256:2ef54abee730b502252bcdf31b10dacb0a416229b72c18b19e24a4509f273d26",
                "sha256:3c112550557578c26af18a1ccc9e090bfe03832ae994343cfdacd287db6a6ae7",
                "sha256:47ab1e7b91c098ab893b828deafa1203de86d0bc6ab587b160f78fe6c4011f75",
                "sha256:49e3ceeabbfb9d66c3aef5af3a60cc43b85c33df25ce03d0031a608b0a8b2e3f",
                "sha256:4efca8f86c54b22348a5467704e3fec767b2db12fc39c6d963168ab1d3fc9135",
                "sha256:53edb4da6925ad13c07b6d26c2a852bd81e364f95301c66e930ab2aef5b5ddd8",
                "sha256:594c67807fb16238b30c44bdf74f36c02cdf22d1c8cda91ef8a0ed8dabf5620a",
                "sha256:611d1ad9a4288cf3e3c16014564df047fe08410e628f89805e475368bd304914",
                "sha256:6557b31b5e2c9ddf0de32a691f2312a32f77cd7681d8af66c2692efdbef84c18",
                "sha256:693ce3f9e70a6cf7d2fb9e6c9d8b204b6b39897a2c4a1aa65728d5ac97dcc1d8",
                "sha256:6a7fae0dd14cf60ad5ff42baa2e95727c3d81ded453457771d02b7d2b3f9c0c2",
                "sha256:6c4ca60fa24e85fe25b912b01e62cb969d69a23a5d5867682dd3e80b5b02581d",
                "sha256:7d91275b0245b1da4d4cfa07e0faedd5b0812efc15b702576d103293e252af1b",
                "sha256:905fec760bd2fa1388bb5b489ee8ee5f7291d692638ea5f67982d968366bef9f",
                "sha256:97383d78eb34da7e1fa37dd273c20ad4320929af65d156e35a5e2d89566d9dfb",
                "sha256:984d76483eb32f1bcb536dc27e4ad56bba4baa70be32fa87152832cdd9db0833",
                "sha256:a30e67a65b53ea0a5e62fe23682cfe22712e01f453b95233b25502f7c61cb415",
                "sha256:ab3ef638ace319fa26553db0624c4699e31a28bb2a835c5faca8f8acf6a5a902",
                "sha256:b2f4bf27480f5e5e8ce285a8c8fd176c0b03e93dcc6646477d4630e83440c6a9",
                "sha256:b7f2d075102dc8c794cbde1947378051c4e5180d52d276987b8d28a3bd58c17d",
                "sha256:be98f628055368795d818ebf93da628541e10b75b41c559fdf36d104c5787066",
                "sha256:d7f9850398e85aba693bb640262d3611788b1f29a79f0c93c565694658f4071f",
                "sha256:f5653a225f31e113b152e56f154ccbe59eeb1c7487b39b9d9f9cdb58e6c79dc5",
                "sha256:f826e31d18b516f653fe296d967d700fddad5901ae07c622bb3705955e1faa94",
                "sha256:f8ba0e8349a38d3001fae7eadded3f6606f0da5d748ee53cc1dab1d6527b9509",
                "sha256:f9081981fe268bd86831e5c75f7de206ef275defcb82bc70740ae6dc507aee51",
                "sha256:fa130dd50c57d53368c9d59395cb5526eda596d3ffe36666cd81a44d56e48872"
            ],
            "markers": "python_version >= '3.6'",
            "version": "==2.0.1"
        },
        "overrides": {
            "hashes": [
                "sha256:33926e018a952b06309517b3febede982112b86430e588bdd00560b80a4a800b",
                "sha256:5ba636b73bf72d3d80550f4a5dfe3c7d04ec6e8fd246c4074bfc7ad82bd0ea3d"
            ],
            "index": "pypi",
            "version": "==6.1.0"
        },
        "paho-mqtt": {
            "hashes": [
                "sha256:9feb068e822be7b3a116324e01fb6028eb1d66412bf98595ae72698965cb1cae"
            ],
            "index": "pypi",
            "version": "==1.5.1"
        },
        "py-zabbix": {
            "hashes": [
                "sha256:0176569e61b134a9e445d9086cdfe895583ffe938f34deea3a9cffa78011e459",
                "sha256:40d1555d448ed05462764172894a8a3d97ba11e7b61e5f402f7180fe233899e1",
                "sha256:f921abc88298c56f5aab9054815122ca959f8612df88fdc3a240ad2d95e4c282"
            ],
            "version": "==1.1.7"
        },
        "pyserial": {
            "hashes": [
                "sha256:3c77e014170dfffbd816e6ffc205e9842efb10be9f58ec16d3e8675b4925cddb",
                "sha256:c4451db6ba391ca6ca299fb3ec7bae67a5c55dde170964c7a14ceefec02f2cf0"
            ],
            "index": "pypi",
            "version": "==3.5"
        },
        "pyserial-asyncio": {
            "hashes": [
                "sha256:1641e5433a866eeaf6464b3ab88b741e7a89dd8cd0f851b3343b15f425138d33",
                "sha256:4cf1e97d92ae239fe104d76a3a42074c771b7da17ed89aea3c0251c16c950d3e"
            ],
            "index": "pypi",
            "version": "==0.5"
        },
        "pyudev": {
            "hashes": [
                "sha256:69bb1beb7ac52855b6d1b9fe909eefb0017f38d917cba9939602c6880035b276"
            ],
            "index": "pypi",
            "version": "==0.22.0"
        },
        "pywin32": {
            "hashes": [
                "sha256:595d397df65f1b2e0beaca63a883ae6d8b6df1cdea85c16ae85f6d2e648133fe",
                "sha256:87604a4087434cd814ad8973bd47d6524bd1fa9e971ce428e76b62a5e0860fdf",
                "sha256:88981dd3cfb07432625b180f49bf4e179fb8cbb5704cd512e38dd63636af7a17",
                "sha256:8c9d33968aa7fcddf44e47750e18f3d034c3e443a707688a008a2e52bbef7e96",
                "sha256:93367c96e3a76dfe5003d8291ae16454ca7d84bb24d721e0b74a07610b7be4a7",
                "sha256:9635df6998a70282bd36e7ac2a5cef9ead1627b0a63b17c731312c7a0daebb72",
                "sha256:98f62a3f60aa64894a290fb7494bfa0bfa0a199e9e052e1ac293b2ad3cd2818b",
                "sha256:c866f04a182a8cb9b7855de065113bbd2e40524f570db73ef1ee99ff0a5cc2f0",
                "sha256:dafa18e95bf2a92f298fe9c582b0e205aca45c55f989937c52c454ce65b93c78",
                "sha256:fb3b4933e0382ba49305cc6cd3fb18525df7fd96aa434de19ce0878133bf8e4a"
            ],
            "index": "pypi",
            "version": "==301"
        },
        "pyyaml": {
            "hashes": [
                "sha256:08682f6b72c722394747bddaf0aa62277e02557c0fd1c42cb853016a38f8dedf",
                "sha256:0f5f5786c0e09baddcd8b4b45f20a7b5d61a7e7e99846e3c799b05c7c53fa696",
                "sha256:129def1b7c1bf22faffd67b8f3724645203b79d8f4cc81f674654d9902cb4393",
                "sha256:294db365efa064d00b8d1ef65d8ea2c3426ac366c0c4368d930bf1c5fb497f77",
                "sha256:3b2b1824fe7112845700f815ff6a489360226a5609b96ec2190a45e62a9fc922",
                "sha256:3bd0e463264cf257d1ffd2e40223b197271046d09dadf73a0fe82b9c1fc385a5",
                "sha256:4465124ef1b18d9ace298060f4eccc64b0850899ac4ac53294547536533800c8",
                "sha256:49d4cdd9065b9b6e206d0595fee27a96b5dd22618e7520c33204a4a3239d5b10",
                "sha256:4e0583d24c881e14342eaf4ec5fbc97f934b999a6828693a99157fde912540cc",
                "sha256:5accb17103e43963b80e6f837831f38d314a0495500067cb25afab2e8d7a4018",
                "sha256:607774cbba28732bfa802b54baa7484215f530991055bb562efbed5b2f20a45e",
                "sha256:6c78645d400265a062508ae399b60b8c167bf003db364ecb26dcab2bda048253",
                "sha256:72a01f726a9c7851ca9bfad6fd09ca4e090a023c00945ea05ba1638c09dc3347",
                "sha256:74c1485f7707cf707a7aef42ef6322b8f97921bd89be2ab6317fd782c2d53183",
                "sha256:895f61ef02e8fed38159bb70f7e100e00f471eae2bc838cd0f4ebb21e28f8541",
                "sha256:8c1be557ee92a20f184922c7b6424e8ab6691788e6d86137c5d93c1a6ec1b8fb",
                "sha256:bb4191dfc9306777bc594117aee052446b3fa88737cd13b7188d0e7aa8162185",
                "sha256:bfb51918d4ff3d77c1c856a9699f8492c612cde32fd3bcd344af9be34999bfdc",
                "sha256:c20cfa2d49991c8b4147af39859b167664f2ad4561704ee74c1de03318e898db",
                "sha256:cb333c16912324fd5f769fff6bc5de372e9e7a202247b48870bc251ed40239aa",
                "sha256:d2d9808ea7b4af864f35ea216be506ecec180628aced0704e34aca0b040ffe46",
                "sha256:d483ad4e639292c90170eb6f7783ad19490e7a8defb3e46f97dfe4bacae89122",
                "sha256:dd5de0646207f053eb0d6c74ae45ba98c3395a571a2891858e87df7c9b9bd51b",
                "sha256:e1d4970ea66be07ae37a3c2e48b5ec63f7ba6804bdddfdbd3cfd954d25a82e63",
                "sha256:e4fac90784481d221a8e4b1162afa7c47ed953be40d31ab4629ae917510051df",
                "sha256:fa5ae20527d8e831e8230cbffd9f8fe952815b2b7dae6ffec25318803a7528fc",
                "sha256:fd7f6999a8070df521b6384004ef42833b9bd62cfee11a09bda1079b4b704247",
                "sha256:fdc842473cd33f45ff6bce46aea678a54e3d21f1b61a7750ce3c498eedfe25d6",
                "sha256:fe69978f3f768926cfa37b867e3843918e012cf83f680806599ddce33c2c68b0"
            ],
            "index": "pypi",
            "version": "==5.4.1"
        },
        "schedule": {
            "hashes": [
                "sha256:617adce8b4bf38c360b781297d59918fbebfb2878f1671d189f4f4af5d0567a4",
                "sha256:e6ca13585e62c810e13a08682e0a6a8ad245372e376ba2b8679294f377dfc8e4"
            ],
            "markers": "python_version >= '3.6'",
            "version": "==1.1.0"
        },
        "six": {
            "hashes": [
                "sha256:1e61c37477a1626458e36f7b1d82aa5c9b094fa4802892072e49de9c60c4c926",
                "sha256:8abb2f1d86890a2dfb989f9a77cfcfd3e47c2a354b01111771326f8aa26e0254"
            ],
            "markers": "python_version >= '2.7' and python_version not in '3.0, 3.1, 3.2, 3.3'",
            "version": "==1.16.0"
        },
        "thespian": {
            "hashes": [
                "sha256:17adad8afbc4779a01f34a6595c63fceccfd21f10556b85a261338eb99b5d306"
            ],
            "index": "pypi",
            "version": "==3.10.5"
        },
        "typing-extensions": {
            "hashes": [
                "sha256:0ac0f89795dd19de6b97debb0c6af1c70987fd80a2d62d1958f7e56fcc31b497",
                "sha256:50b6f157849174217d0656f99dc82fe932884fb250826c18350e159ec6cdf342",
                "sha256:779383f6086d90c99ae41cf0ff39aac8a7937a9283ce0a414e5dd782f4c94a84"
            ],
            "markers": "python_version < '3.8'",
            "version": "==3.10.0.0"
        },
        "typing-utils": {
            "hashes": [
                "sha256:6bd26f3d38a5dd526ca3a59f0a451ccb59bcee9dc829c872dd6c0aae4ec8bbef",
                "sha256:8ff6b6705414b82575ad5ae0925ac414a9650fb8c5718289b1327dec61252f65"
            ],
            "markers": "python_full_version >= '3.6.1'",
            "version": "==0.1.0"
        },
        "werkzeug": {
            "hashes": [
                "sha256:1de1db30d010ff1af14a009224ec49ab2329ad2cde454c8a708130642d579c42",
                "sha256:6c1ec500dcdba0baa27600f6a22f6333d8b662d22027ff9f6202e3367413caa8"
            ],
            "markers": "python_version >= '3.6'",
            "version": "==2.0.1"
        },
        "zeroconf": {
            "hashes": [
                "sha256:53a180248471c6f81bd1fffcbce03ed93d7d8eaf10905c9121ac1ea996d19844",
                "sha256:5a468da018bc3f04bbce77ae247924d802df7aeb4c291bbbb5a9616d128800b0"
            ],
            "index": "pypi",
            "version": "==0.31.0"
        },
        "zipp": {
            "hashes": [
                "sha256:3607921face881ba3e026887d8150cca609d517579abe052ac81fc5aeffdbd76",
                "sha256:51cb66cc54621609dd593d1787f286ee42a5c0adbb4b29abea5a63edc3e03098"
            ],
            "markers": "python_version >= '3.6'",
            "version": "==3.4.1"
        }
    },
    "develop": {
        "atomicwrites": {
            "hashes": [
                "sha256:6d1784dea7c0c8d4a5172b6c620f40b6e4cbfdf96d783691f2e1302a7b88e197",
                "sha256:ae70396ad1a434f9c7046fd2dd196fc04b12f9e91ffb859164193be8b6168a7a"
            ],
            "markers": "sys_platform == 'win32'",
            "version": "==1.4.0"
        },
        "attrs": {
            "hashes": [
                "sha256:149e90d6d8ac20db7a955ad60cf0e6881a3f20d37096140088356da6c716b0b1",
                "sha256:ef6aaac3ca6cd92904cdd0d83f629a15f18053ec84e6432106f7a4d04ae4f5fb"
            ],
            "markers": "python_version >= '2.7' and python_version not in '3.0, 3.1, 3.2, 3.3, 3.4'",
            "version": "==21.2.0"
        },
        "bleach": {
            "hashes": [
                "sha256:6123ddc1052673e52bab52cdc955bcb57a015264a1c57d37bea2f6b817af0125",
                "sha256:98b3170739e5e83dd9dc19633f074727ad848cbedb6026708c8ac2d3b697a433"
            ],
            "markers": "python_version >= '2.7' and python_version not in '3.0, 3.1, 3.2, 3.3, 3.4'",
            "version": "==3.3.0"
        },
        "certifi": {
            "hashes": [
                "sha256:2bbf76fd432960138b3ef6dda3dde0544f27cbf8546c458e60baf371917ba9ee",
                "sha256:50b1e4f8446b06f41be7dd6338db18e0990601dce795c2b1686458aa7e8fa7d8"
            ],
            "version": "==2021.5.30"
        },
        "chardet": {
            "hashes": [
                "sha256:0d6f53a15db4120f2b08c94f11e7d93d2c911ee118b6b30a04ec3ee8310179fa",
                "sha256:f864054d66fd9118f2e67044ac8981a54775ec5b67aed0441892edb553d21da5"
            ],
            "markers": "python_version >= '2.7' and python_version not in '3.0, 3.1, 3.2, 3.3, 3.4'",
            "version": "==4.0.0"
        },
        "colorama": {
            "hashes": [
                "sha256:5941b2b48a20143d2267e95b1c2a7603ce057ee39fd88e7329b0c292aa16869b",
                "sha256:9f47eda37229f68eee03b24b9748937c7dc3868f906e8ba69fbcbdd3bc5dc3e2"
            ],
            "markers": "platform_system == 'Windows'",
            "version": "==0.4.4"
        },
        "docutils": {
            "hashes": [
                "sha256:686577d2e4c32380bb50cbb22f575ed742d58168cee37e99117a854bcd88f125",
                "sha256:cf316c8370a737a022b72b56874f6602acf974a37a9fba42ec2876387549fc61"
            ],
            "markers": "python_version >= '2.7' and python_version not in '3.0, 3.1, 3.2, 3.3, 3.4'",
            "version": "==0.17.1"
        },
        "idna": {
            "hashes": [
                "sha256:b307872f855b18632ce0c21c5e45be78c0ea7ae4c15c828c20788b26921eb3f6",
                "sha256:b97d804b1e9b523befed77c48dacec60e6dcb0b5391d57af6a65a312a90648c0"
            ],
            "markers": "python_version >= '2.7' and python_version not in '3.0, 3.1, 3.2, 3.3'",
            "version": "==2.10"
        },
        "importlib-metadata": {
            "hashes": [
<<<<<<< HEAD
                "sha256:2d932ea08814f745863fd20172fe7de4794ad74567db78f2377343e24520a5b6",
                "sha256:c2e27fa8b6c8b34ebfcd4056ae2ca290e36250d1fbeceec85c1c67c711449fac"
            ],
            "markers": "python_version < '3.8'",
            "version": "==4.3.1"
=======
                "sha256:833b26fb89d5de469b24a390e9df088d4e52e4ba33b01dc5e0e4f41b81a16c00",
                "sha256:b142cc1dd1342f31ff04bb7d022492b09920cb64fed867cd3ea6f80fe3ebd139"
            ],
            "markers": "python_version >= '3.6'",
            "version": "==4.5.0"
>>>>>>> 0a1e7500
        },
        "iniconfig": {
            "hashes": [
                "sha256:011e24c64b7f47f6ebd835bb12a743f2fbe9a26d4cecaa7f53bc4f35ee9da8b3",
                "sha256:bc3af051d7d14b2ee5ef9969666def0cd1a000e121eaea580d4a313df4b37f32"
            ],
            "version": "==1.1.1"
        },
        "keyring": {
            "hashes": [
                "sha256:045703609dd3fccfcdb27da201684278823b72af515aedec1a8515719a038cb8",
                "sha256:8f607d7d1cc502c43a932a275a56fe47db50271904513a379d39df1af277ac48"
            ],
            "markers": "python_version >= '3.6'",
            "version": "==23.0.1"
        },
        "packaging": {
            "hashes": [
                "sha256:5b327ac1320dc863dca72f4514ecc086f31186744b84a230374cc1fd776feae5",
                "sha256:67714da7f7bc052e064859c05c595155bd1ee9f69f76557e21f051443c20947a"
            ],
            "markers": "python_version >= '2.7' and python_version not in '3.0, 3.1, 3.2, 3.3'",
            "version": "==20.9"
        },
        "pkginfo": {
            "hashes": [
                "sha256:029a70cb45c6171c329dfc890cde0879f8c52d6f3922794796e06f577bb03db4",
                "sha256:9fdbea6495622e022cc72c2e5e1b735218e4ffb2a2a69cde2694a6c1f16afb75"
            ],
            "version": "==1.7.0"
        },
        "pluggy": {
            "hashes": [
                "sha256:15b2acde666561e1298d71b523007ed7364de07029219b604cf808bfa1c765b0",
                "sha256:966c145cd83c96502c3c3868f50408687b38434af77734af1e9ca461a4081d2d"
            ],
            "markers": "python_version >= '2.7' and python_version not in '3.0, 3.1, 3.2, 3.3'",
            "version": "==0.13.1"
        },
        "py": {
            "hashes": [
                "sha256:21b81bda15b66ef5e1a777a21c4dcd9c20ad3efd0b3f817e7a809035269e1bd3",
                "sha256:3b80836aa6d1feeaa108e046da6423ab8f6ceda6468545ae8d02d9d58d18818a"
            ],
            "markers": "python_version >= '2.7' and python_version not in '3.0, 3.1, 3.2, 3.3'",
            "version": "==1.10.0"
        },
        "pygments": {
            "hashes": [
                "sha256:a18f47b506a429f6f4b9df81bb02beab9ca21d0a5fee38ed15aef65f0545519f",
                "sha256:d66e804411278594d764fc69ec36ec13d9ae9147193a1740cd34d272ca383b8e"
            ],
            "markers": "python_version >= '3.5'",
            "version": "==2.9.0"
        },
        "pyparsing": {
            "hashes": [
                "sha256:c203ec8783bf771a155b207279b9bccb8dea02d8f0c9e5f8ead507bc3246ecc1",
                "sha256:ef9d7589ef3c200abe66653d3f1ab1033c3c419ae9b9bdb1240a85b024efc88b"
            ],
            "markers": "python_version >= '2.6' and python_version not in '3.0, 3.1, 3.2, 3.3'",
            "version": "==2.4.7"
        },
        "pytest": {
            "hashes": [
                "sha256:50bcad0a0b9c5a72c8e4e7c9855a3ad496ca6a881a3641b4260605450772c54b",
                "sha256:91ef2131a9bd6be8f76f1f08eac5c5317221d6ad1e143ae03894b862e8976890"
            ],
            "index": "pypi",
            "version": "==6.2.4"
        },
        "pywin32-ctypes": {
            "hashes": [
                "sha256:24ffc3b341d457d48e8922352130cf2644024a4ff09762a2261fd34c36ee5942",
                "sha256:9dc2d991b3479cc2df15930958b674a48a227d5361d413827a4cfd0b5876fc98"
            ],
            "markers": "sys_platform == 'win32'",
            "version": "==0.2.0"
        },
        "readme-renderer": {
            "hashes": [
                "sha256:63b4075c6698fcfa78e584930f07f39e05d46f3ec97f65006e430b595ca6348c",
                "sha256:92fd5ac2bf8677f310f3303aa4bce5b9d5f9f2094ab98c29f13791d7b805a3db"
            ],
            "version": "==29.0"
        },
        "requests": {
            "hashes": [
                "sha256:27973dd4a904a4f13b263a19c866c13b92a39ed1c964655f025f3f8d3d75b804",
                "sha256:c210084e36a42ae6b9219e00e48287def368a26d03a048ddad7bfee44f75871e"
            ],
            "markers": "python_version >= '2.7' and python_version not in '3.0, 3.1, 3.2, 3.3, 3.4'",
            "version": "==2.25.1"
        },
        "requests-toolbelt": {
            "hashes": [
                "sha256:380606e1d10dc85c3bd47bf5a6095f815ec007be7a8b69c878507068df059e6f",
                "sha256:968089d4584ad4ad7c171454f0a5c6dac23971e9472521ea3b6d49d610aa6fc0"
            ],
            "version": "==0.9.1"
        },
        "rfc3986": {
            "hashes": [
                "sha256:270aaf10d87d0d4e095063c65bf3ddbc6ee3d0b226328ce21e036f946e421835",
                "sha256:a86d6e1f5b1dc238b218b012df0aa79409667bb209e58da56d0b94704e712a97"
            ],
            "version": "==1.5.0"
        },
        "six": {
            "hashes": [
                "sha256:1e61c37477a1626458e36f7b1d82aa5c9b094fa4802892072e49de9c60c4c926",
                "sha256:8abb2f1d86890a2dfb989f9a77cfcfd3e47c2a354b01111771326f8aa26e0254"
            ],
            "markers": "python_version >= '2.7' and python_version not in '3.0, 3.1, 3.2, 3.3'",
            "version": "==1.16.0"
        },
        "toml": {
            "hashes": [
                "sha256:806143ae5bfb6a3c6e736a764057db0e6a0e05e338b5630894a5f779cabb4f9b",
                "sha256:b3bda1d108d5dd99f4a20d24d9c348e91c4db7ab1b749200bded2f839ccbe68f"
            ],
            "markers": "python_version >= '2.6' and python_version not in '3.0, 3.1, 3.2, 3.3'",
            "version": "==0.10.2"
        },
        "tqdm": {
            "hashes": [
                "sha256:736524215c690621b06fc89d0310a49822d75e599fcd0feb7cc742b98d692493",
                "sha256:cd5791b5d7c3f2f1819efc81d36eb719a38e0906a7380365c556779f585ea042"
            ],
            "markers": "python_version >= '2.7' and python_version not in '3.0, 3.1, 3.2, 3.3'",
            "version": "==4.61.0"
        },
        "twine": {
            "hashes": [
                "sha256:16f706f2f1687d7ce30e7effceee40ed0a09b7c33b9abb5ef6434e5551565d83",
                "sha256:a56c985264b991dc8a8f4234eb80c5af87fa8080d0c224ad8f2cd05a2c22e83b"
            ],
            "index": "pypi",
            "version": "==3.4.1"
        },
        "typing-extensions": {
            "hashes": [
                "sha256:0ac0f89795dd19de6b97debb0c6af1c70987fd80a2d62d1958f7e56fcc31b497",
                "sha256:50b6f157849174217d0656f99dc82fe932884fb250826c18350e159ec6cdf342",
                "sha256:779383f6086d90c99ae41cf0ff39aac8a7937a9283ce0a414e5dd782f4c94a84"
            ],
            "markers": "python_version < '3.8'",
            "version": "==3.10.0.0"
        },
        "urllib3": {
            "hashes": [
                "sha256:753a0374df26658f99d826cfe40394a686d05985786d946fbe4165b5148f5a7c",
                "sha256:a7acd0977125325f516bda9735fa7142b909a8d01e8b2e4c8108d0984e6e0098"
            ],
            "markers": "python_version >= '2.7' and python_version not in '3.0, 3.1, 3.2, 3.3, 3.4' and python_version < '4'",
            "version": "==1.26.5"
        },
        "webencodings": {
            "hashes": [
                "sha256:a0af1213f3c2226497a97e2b3aa01a7e4bee4f403f95be16fc9acd2947514a78",
                "sha256:b36a1c245f2d304965eb4e0a82848379241dc04b865afcc4aab16748587e1923"
            ],
            "version": "==0.5.1"
        },
        "wheel": {
            "hashes": [
                "sha256:78b5b185f0e5763c26ca1e324373aadd49182ca90e825f7853f4b2509215dc0e",
                "sha256:e11eefd162658ea59a60a0f6c7d493a7190ea4b9a85e335b33489d9f17e0245e"
            ],
            "index": "pypi",
            "version": "==0.36.2"
        },
        "zipp": {
            "hashes": [
                "sha256:3607921face881ba3e026887d8150cca609d517579abe052ac81fc5aeffdbd76",
                "sha256:51cb66cc54621609dd593d1787f286ee42a5c0adbb4b29abea5a63edc3e03098"
            ],
            "markers": "python_version >= '3.6'",
            "version": "==3.4.1"
        }
    }
}<|MERGE_RESOLUTION|>--- conflicted
+++ resolved
@@ -1,12 +1,7 @@
 {
     "_meta": {
         "hash": {
-<<<<<<< HEAD
-            "sha256": "ac6121a599f1bc84e62c334e82b7f44bb0a66a97faecd0588fa83b663b456c12"
-            "sha256": "b94a52b64c406d4dd72e2b7b3b47e5c2d3569ec9b90923cda21b1d05b02b2696"
-=======
             "sha256": "3f9f51d30914a8d0d2abb64b21e084103cd8dc0549acbeca3aeaa4d5ffa99c6b"
->>>>>>> 0a1e7500
         },
         "pipfile-spec": 6,
         "requires": {
@@ -393,19 +388,11 @@
         },
         "importlib-metadata": {
             "hashes": [
-<<<<<<< HEAD
-                "sha256:2d932ea08814f745863fd20172fe7de4794ad74567db78f2377343e24520a5b6",
-                "sha256:c2e27fa8b6c8b34ebfcd4056ae2ca290e36250d1fbeceec85c1c67c711449fac"
-            ],
-            "markers": "python_version < '3.8'",
-            "version": "==4.3.1"
-=======
                 "sha256:833b26fb89d5de469b24a390e9df088d4e52e4ba33b01dc5e0e4f41b81a16c00",
                 "sha256:b142cc1dd1342f31ff04bb7d022492b09920cb64fed867cd3ea6f80fe3ebd139"
             ],
             "markers": "python_version >= '3.6'",
             "version": "==4.5.0"
->>>>>>> 0a1e7500
         },
         "iniconfig": {
             "hashes": [
